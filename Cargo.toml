--- conflicted
+++ resolved
@@ -7,11 +7,7 @@
 description = "A simple GUI for Neovim."
 
 [features]
-<<<<<<< HEAD
-default = ["winit"]
-=======
 default = ["sdl2"]
->>>>>>> 21a24187
 embed-fonts = []
 sdl2 = ["skulpin/skulpin_sdl2"]
 winit = ["skulpin/skulpin_winit"]
@@ -21,11 +17,7 @@
 font-kit = "0.6.0"
 skribo = { git = "https://github.com/linebender/skribo" }
 lru = "0.4.3"
-<<<<<<< HEAD
-skulpin = { git = "https://github.com/aclysma/skulpin", default-features = false }
-=======
 skulpin = { git = "https://github.com/aclysma/skulpin" }
->>>>>>> 21a24187
 derive-new = "0.5"
 rmpv = "0.4.4"
 rust-embed = { version = "5.2.0", features = ["debug-embed"] }
@@ -58,10 +50,7 @@
 
 [target.'cfg(windows)'.build-dependencies]
 winres = "0.1.11"
-<<<<<<< HEAD
-=======
 sdl2-sys = { version = "0.34", default-features = false, features = ["bundled", "static-link"] }
->>>>>>> 21a24187
 
 [profile.release]
 debug = false
