[package]
name = "neovide"
version = "0.11.2"
edition = "2021"
build = "build.rs"
description = "Neovide: No Nonsense Neovim Gui"
repository = "https://github.com/neovide/neovide"
resolver = "2"

[workspace]
members = ["neovide-derive"]

[features]
default = []
embed-fonts = []
profiling = ["dep:tracy-client-sys"]
gpu_profiling = ["profiling"]

[dependencies]
async-trait = "0.1.53"
backtrace = "0.3.67"
cfg-if = "1.0.0"
clap = { version = "4.3.19", features = ["cargo", "derive", "env"] }
copypasta = "0.8.1"
csscolorparser = "0.6.2"
derive-new = "0.5.9"
dirs = "5.0.0"
euclid = "0.22.7"
flexi_logger = { version = "0.22.3", default-features = false }
futures = "0.3.21"
gl = "0.14.0"
glutin = "0.30.7"
glutin-winit = "0.4.1-beta"
image = { version = "0.24.1", default-features = false, features = ["ico"] }
itertools = "0.10.5"
lazy_static = "1.4.0"
log = "0.4.16"
lru = "0.7.5"
neovide-derive = { path = "neovide-derive" }
num = "0.4.1"
nvim-rs = { version = "0.6.0", features = ["use_tokio"] }
parking_lot = "0.12.0"
pin-project = "1.0.10"
rand = "0.8.5"
raw-window-handle = "0.5.0"
rmpv = "1.0.0"
serde = { version = "1.0.136", features = ["derive"] }
serde_json = "1.0.79"
<<<<<<< HEAD
simple_moving_average = "0.1.2"
spin_sleep = "1.1.1"
=======
shlex = "1.1.0"
>>>>>>> 690c0769
swash = "0.1.8"
time = "0.3.9"
tokio = { version = "1.25.0", features = ["full"] }
tokio-util = { version = "0.7.4", features = ["compat"] }
toml = "0.7.3"
tracy-client-sys = { version = "0.19.0", optional = true }
unicode-segmentation = "1.9.0"
which = "4.2.5"
winit = { version = "=0.29.1-beta", features = ["serde"] }
xdg = "2.4.1"

[dev-dependencies]
mockall = "0.11.0"
scoped-env = "2.1.0"
serial_test = "2.0.0"

[target.'cfg(windows)'.dependencies]
# NOTE: winerror is only needed because the indirect dependency parity-tokio-ipc does not set it even if it uses it
winapi = { version = "0.3.9", features = ["winuser", "wincon", "winerror", "dwmapi"] }

[target.'cfg(target_os = "macos")'.dependencies]
cocoa = "0.24.0"
objc = "0.2.7"

[target.'cfg(target_os = "linux")'.dependencies]
nix = { version = "0.26.2", features = ["poll"] }
wayland-client = "0.30.2"
wayland-sys = "0.30.1"
wayland-backend = "0.1.2"

[target.'cfg(windows)'.build-dependencies]
winres = "0.1.12"

[target.'cfg(windows)'.dependencies.skia-safe]
# NOTE: Including textlayout for pre-built binaries
features = ["gl", "textlayout"]
version = "0.62.0"

[target.'cfg(linux)'.dependencies.skia-safe]
features = ["egl", "gl", "textlayout", "wayland", "x11"]
version = "0.62.0"

[target.'cfg(not(linux))'.dependencies.skia-safe]
features = ["gl"]
version = "0.62.0"

[profile.release]
lto = true
incremental = true
strip = true

[profile.profiling]
inherits = "release"
strip = false
debug = true

[package.metadata.bundle]
name = "Neovide"
identifier = "com.neovide.neovide"
icon = ["assets/neovide.ico"]
version = "0.11.2"
resources = []
copyright = "Copyright (c) Neovide Contributors 2023. All rights reserved."
category = "Productivity"
short_description = "A simple GUI for Neovim."
long_description = """
This is a simple graphical user interface for Neovim. Where possible there are some graphical improvements, but it should act functionally like the terminal UI.
"""
osx_minimum_system_version = "10.11"

[patch.crates-io]
winit = { git = "https://github.com/rust-windowing/winit", rev="2422ea39d0e97fd43698391f84d9300cd169d8cd" }<|MERGE_RESOLUTION|>--- conflicted
+++ resolved
@@ -46,12 +46,9 @@
 rmpv = "1.0.0"
 serde = { version = "1.0.136", features = ["derive"] }
 serde_json = "1.0.79"
-<<<<<<< HEAD
+shlex = "1.1.0"
 simple_moving_average = "0.1.2"
 spin_sleep = "1.1.1"
-=======
-shlex = "1.1.0"
->>>>>>> 690c0769
 swash = "0.1.8"
 time = "0.3.9"
 tokio = { version = "1.25.0", features = ["full"] }
