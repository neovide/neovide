--- conflicted
+++ resolved
@@ -36,14 +36,9 @@
 csscolorparser = "0.6.2"
 derive-new = "0.6.0"
 dirs = "5.0.0"
-<<<<<<< HEAD
-euclid = { version = "0.22.9", features = ["serde", "mint"] }
-=======
 glamour = { version = "0.11.1", features = ["serde"] }
->>>>>>> 72cd7d99
 flexi_logger = { version = "0.28.0", default-features = false }
 futures = "0.3.21"
-glam = { version = "0.22.0", features = ["mint"] }
 glutin = "0.31.1"
 glutin-winit = "0.4.2"
 image = { version = "0.25.0", default-features = false, features = ["ico"] }
