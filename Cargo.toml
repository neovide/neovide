<<<<<<< HEAD
[package]
name = "neovide"
version = "0.10.3"
edition = "2021"
build = "build.rs"
description = "Neovide: No Nonsense Neovim Gui"
repository = "https://github.com/neovide/neovide"
resolver = "2"

[workspace]
members = ["neovide-derive"]

[features]
default = []
embed-fonts = []

[dependencies]
copypasta = "0.8.1"
async-trait = "0.1.53"
backtrace = "0.3.67"
cfg-if = "1.0.0"
clap = { version = "4.0.8", features = ["cargo", "derive", "env"] }
csscolorparser = "0.6.2"
derive-new = "0.5.9"
dirs = "4.0.0"
euclid = "0.22.7"
flexi_logger = { version = "0.22.3", default-features = false }
futures = "0.3.21"
gl = "0.14.0"
glutin = { git = "https://github.com/neovide/glutin", branch = "new-keyboard-all", features = ["serde"] }
image = { version = "0.24.1", default-features = false, features = ["ico"] }
itertools = "0.10.5"
lazy_static = "1.4.0"
log = "0.4.16"
lru = "0.7.5"
neovide-derive = { path = "neovide-derive" }
nvim-rs = { git = "https://github.com/KillTheMule/nvim-rs", branch = "master", features = ["use_tokio"] }
parking_lot = "0.12.0"
pin-project = "1.0.10"
rand = "0.8.5"
rmpv = "1.0.0"
serde = { version = "1.0.136", features = ["derive"] }
serde_json = "1.0.79"
swash = "0.1.4"
time = "0.3.9"
tokio = { version = "1.17.0", features = ["full"] }
tokio-util = { version = "0.7.1", features = ["compat"] }
unicode-segmentation = "1.9.0"
which = "4.2.5"
winit = { git = "https://github.com/neovide/winit", branch = "new-keyboard-all" }
xdg = "2.4.1"

[dev-dependencies]
mockall = "0.11.0"

[target.'cfg(windows)'.dependencies]
winapi = { version = "0.3.9", features = ["winuser"] }

[target.'cfg(windows)'.build-dependencies]
winres = "0.1.12"

[target.'cfg(linux)'.dependencies.skia-safe]
features = ["gl", "egl"]
version = "0.52.0"

[target.'cfg(not(linux))'.dependencies.skia-safe]
features = ["gl"]
version = "0.52.0"

[target.'cfg(target_os = "macos")'.dependencies]
cocoa = "0.24.0"
objc = "0.2.7"
=======
[package]
name = "neovide"
version = "0.10.3"
edition = "2021"
build = "build.rs"
description = "Neovide: No Nonsense Neovim Gui"
repository = "https://github.com/neovide/neovide"
resolver = "2"

[workspace]
members = ["neovide-derive"]

[features]
default = []
embed-fonts = []

[dependencies]
copypasta = "0.8.1"
async-trait = "0.1.53"
backtrace = "0.3.67"
cfg-if = "1.0.0"
clap = { version = "4.0.8", features = ["cargo", "derive", "env"] }
csscolorparser = "0.6.2"
derive-new = "0.5.9"
dirs = "4.0.0"
euclid = "0.22.7"
flexi_logger = { version = "0.22.3", default-features = false }
futures = "0.3.21"
gl = "0.14.0"
glutin = { git = "https://github.com/neovide/glutin", branch = "new-keyboard-all", features = ["serde"] }
image = { version = "0.24.1", default-features = false, features = ["ico"] }
itertools = "0.10.5"
lazy_static = "1.4.0"
log = "0.4.16"
lru = "0.7.5"
neovide-derive = { path = "neovide-derive" }
nvim-rs = { version = "0.5.0", features = ["use_tokio"] }
parking_lot = "0.12.0"
pin-project = "1.0.10"
rand = "0.8.5"
rmpv = "1.0.0"
serde = { version = "1.0.136", features = ["derive"] }
serde_json = "1.0.79"
swash = "0.1.4"
time = "0.3.9"
tokio = { version = "1.17.0", features = ["full"] }
tokio-util = { version = "0.7.1", features = ["compat"] }
unicode-segmentation = "1.9.0"
which = "4.2.5"
winit = { git = "https://github.com/neovide/winit", branch = "new-keyboard-all" }
xdg = "2.4.1"

[dev-dependencies]
mockall = "0.11.0"

[target.'cfg(windows)'.dependencies]
winapi = { version = "0.3.9", features = ["winuser"] }

[target.'cfg(windows)'.build-dependencies]
winres = "0.1.12"

[target.'cfg(linux)'.dependencies.skia-safe]
features = ["gl", "egl"]
version = "0.52.0"

[target.'cfg(not(linux))'.dependencies.skia-safe]
features = ["gl"]
version = "0.52.0"

[target.'cfg(target_os = "macos")'.dependencies]
cocoa = "0.24.0"
objc = "0.2.7"
>>>>>>> a28d72a2
shlex = "1.1.0"

[profile.release]
lto = true
incremental = true
strip = true

[package.metadata.bundle]
name = "Neovide"
identifier = "com.neovide.neovide"
icon = ["assets/neovide.ico"]
version = "0.10.0"
resources = []
copyright = "Copyright (c) Keith 2021. All rights reserved."
category = "Productivity"
short_description = "A simple GUI for Neovim."
long_description = """
This is a simple graphical user interface for Neovim. Where possible there are some graphical improvements, but it should act functionally like the terminal UI.
"""
osx_minimum_system_version = "10.11"<|MERGE_RESOLUTION|>--- conflicted
+++ resolved
@@ -1,77 +1,3 @@
-<<<<<<< HEAD
-[package]
-name = "neovide"
-version = "0.10.3"
-edition = "2021"
-build = "build.rs"
-description = "Neovide: No Nonsense Neovim Gui"
-repository = "https://github.com/neovide/neovide"
-resolver = "2"
-
-[workspace]
-members = ["neovide-derive"]
-
-[features]
-default = []
-embed-fonts = []
-
-[dependencies]
-copypasta = "0.8.1"
-async-trait = "0.1.53"
-backtrace = "0.3.67"
-cfg-if = "1.0.0"
-clap = { version = "4.0.8", features = ["cargo", "derive", "env"] }
-csscolorparser = "0.6.2"
-derive-new = "0.5.9"
-dirs = "4.0.0"
-euclid = "0.22.7"
-flexi_logger = { version = "0.22.3", default-features = false }
-futures = "0.3.21"
-gl = "0.14.0"
-glutin = { git = "https://github.com/neovide/glutin", branch = "new-keyboard-all", features = ["serde"] }
-image = { version = "0.24.1", default-features = false, features = ["ico"] }
-itertools = "0.10.5"
-lazy_static = "1.4.0"
-log = "0.4.16"
-lru = "0.7.5"
-neovide-derive = { path = "neovide-derive" }
-nvim-rs = { git = "https://github.com/KillTheMule/nvim-rs", branch = "master", features = ["use_tokio"] }
-parking_lot = "0.12.0"
-pin-project = "1.0.10"
-rand = "0.8.5"
-rmpv = "1.0.0"
-serde = { version = "1.0.136", features = ["derive"] }
-serde_json = "1.0.79"
-swash = "0.1.4"
-time = "0.3.9"
-tokio = { version = "1.17.0", features = ["full"] }
-tokio-util = { version = "0.7.1", features = ["compat"] }
-unicode-segmentation = "1.9.0"
-which = "4.2.5"
-winit = { git = "https://github.com/neovide/winit", branch = "new-keyboard-all" }
-xdg = "2.4.1"
-
-[dev-dependencies]
-mockall = "0.11.0"
-
-[target.'cfg(windows)'.dependencies]
-winapi = { version = "0.3.9", features = ["winuser"] }
-
-[target.'cfg(windows)'.build-dependencies]
-winres = "0.1.12"
-
-[target.'cfg(linux)'.dependencies.skia-safe]
-features = ["gl", "egl"]
-version = "0.52.0"
-
-[target.'cfg(not(linux))'.dependencies.skia-safe]
-features = ["gl"]
-version = "0.52.0"
-
-[target.'cfg(target_os = "macos")'.dependencies]
-cocoa = "0.24.0"
-objc = "0.2.7"
-=======
 [package]
 name = "neovide"
 version = "0.10.3"
@@ -144,7 +70,6 @@
 [target.'cfg(target_os = "macos")'.dependencies]
 cocoa = "0.24.0"
 objc = "0.2.7"
->>>>>>> a28d72a2
 shlex = "1.1.0"
 
 [profile.release]
