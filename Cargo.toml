--- conflicted
+++ resolved
@@ -64,12 +64,11 @@
 itertools = "0.14.0"
 log = "0.4.22"
 lru = "0.16.0"
-<<<<<<< HEAD
-mundy = { version = "0.2.0", default-features = false, features = ["tokio", "color-scheme"] }
-neovide-derive = { path = "neovide-derive", version = "0.1.3" }
-=======
+mundy = { version = "0.2.0", default-features = false, features = [
+  "tokio",
+  "color-scheme",
+] }
 neovide-derive = { path = "neovide-derive", version = "0.1.4" }
->>>>>>> ef3333dd
 notify-debouncer-full = "0.6.0"
 num = "0.4.3"
 nvim-rs = { version = "0.9.2", features = ["use_tokio"] }
