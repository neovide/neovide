--- conflicted
+++ resolved
@@ -11,21 +11,21 @@
 readme = "README.md"
 keywords = ["neovim", "nvim", "gui"]
 exclude = [
-    "website/*",
-    "ubuntu-builder/*",
-    "wix/*",
-    "macos-builder/*",
-    ".vscode/**/*",
-    ".github/**/*",
-    "assets/dmg-background/**/*",
-    "assets/neovide-*.png",
-    "assets/neovide.svg",
-    "*.md",
-    "scripts/*.sh",
-    "docs/*",
-    "target/*",
-    ".gitignore",
-    "stylua.toml",
+  "website/*",
+  "ubuntu-builder/*",
+  "wix/*",
+  "macos-builder/*",
+  ".vscode/**/*",
+  ".github/**/*",
+  "assets/dmg-background/**/*",
+  "assets/neovide-*.png",
+  "assets/neovide.svg",
+  "*.md",
+  "scripts/*.sh",
+  "docs/*",
+  "target/*",
+  ".gitignore",
+  "stylua.toml",
 ]
 
 [workspace]
@@ -42,7 +42,7 @@
 tracy-sampling = ["tracy-client-sys?/sampling"]
 tracy-code-transfer = ["tracy-client-sys?/code-transfer"]
 tracy-callstack-inlines = ["tracy-client-sys?/callstack-inlines"]
-d3d_debug = [] # Enable the D3D debug layer
+d3d_debug = []                                                              # Enable the D3D debug layer
 
 [dependencies]
 anyhow = { version = "1.0.95", features = ["backtrace"] }
@@ -76,30 +76,21 @@
 serde_json = "1.0.134"
 spin_sleep = "1.3.0"
 strum = { version = "0.27.2", features = ["derive"] }
-swash = { version = "0.2.1", default-features = false, features = [ "std"  ] }
+swash = { version = "0.2.1", default-features = false, features = ["std"] }
 time = { version = "0.3.37", features = ["macros", "formatting"] }
 tokio = { version = "1.42.0", features = ["full"] }
 tokio-util = { version = "0.7.13", features = ["compat"] }
 toml = "0.9.5"
 tracy-client-sys = { version = "0.26.1", optional = true, default-features = false, features = [
-    "broadcast",
-    "delayed-init",
-    "enable",
-    "manual-lifetime",
-    "fibers",
-] }
-<<<<<<< HEAD
-unicode-segmentation = "1.12.0"
-which = "7.0.1"
-winit = { version = "=0.30.9", features = ["serde"] }
-xdg = "2.5.2"
-notify-debouncer-full = "0.5.0"
-regex = "1.11.1"
+  "broadcast",
+  "delayed-init",
+  "enable",
+  "manual-lifetime",
+  "fibers",
+] }
 once_cell = "1.21.3"
-=======
 winit = { version = "=0.30.12", features = ["serde"] }
 xdg = "3.0.0"
->>>>>>> 822874fd
 
 [dev-dependencies]
 scoped-env = "2.1.0"
@@ -109,17 +100,17 @@
 skia-safe = { version = "0.89.1", features = ["gl", "d3d", "textlayout"] }
 # This needs to match the version used by skia
 windows = { version = "0.62.0", features = [
-    "Win32_Graphics_Direct3D",
-    "Win32_Graphics_Direct3D12",
-    "Win32_Graphics_DirectComposition",
-    "Win32_Graphics_Dwm",
-    "Win32_Graphics_Dxgi",
-    "Win32_Graphics_Dxgi_Common",
-    "Win32_Security",
-    "Win32_System_Console",
-    "Win32_System_Performance",
-    "Win32_System_Threading",
-    "Win32_UI_HiDpi",
+  "Win32_Graphics_Direct3D",
+  "Win32_Graphics_Direct3D12",
+  "Win32_Graphics_DirectComposition",
+  "Win32_Graphics_Dwm",
+  "Win32_Graphics_Dxgi",
+  "Win32_Graphics_Dxgi_Common",
+  "Win32_Security",
+  "Win32_System_Console",
+  "Win32_System_Performance",
+  "Win32_System_Threading",
+  "Win32_UI_HiDpi",
 ] }
 windows-registry = "0.6.1"
 wslpath-rs = "0.2"
@@ -128,51 +119,51 @@
 [target.'cfg(target_os = "macos")'.dependencies]
 objc2 = "0.6.1"
 objc2-core-foundation = { version = "0.3.1", default-features = false, features = [
-    "CFCGTypes",
+  "CFCGTypes",
 ] }
 objc2-foundation = { version = "0.3.1", default-features = false, features = [
-    "std",
-    "NSUserDefaults",
-    "NSProcessInfo",
+  "std",
+  "NSUserDefaults",
+  "NSProcessInfo",
 ] }
 objc2-app-kit = { version = "0.3.1", default-features = false, features = [
-    "std",
-    "objc2-core-foundation",
-    "objc2-quartz-core",
-    "NSResponder",
-    "NSEvent",
-    "NSView",
-    "NSWindow",
-    "NSScreen",
-    "NSApplication",
-    "NSMenu",
-    "NSMenuItem",
-    "NSLayoutConstraint",
-    "NSColor",
-    "NSColorSpace",
-    "NSImage",
-    "NSGraphics",
+  "std",
+  "objc2-core-foundation",
+  "objc2-quartz-core",
+  "NSResponder",
+  "NSEvent",
+  "NSView",
+  "NSWindow",
+  "NSScreen",
+  "NSApplication",
+  "NSMenu",
+  "NSMenuItem",
+  "NSLayoutConstraint",
+  "NSColor",
+  "NSColorSpace",
+  "NSImage",
+  "NSGraphics",
 ] }
 objc2-quartz-core = { version = "0.3.1", default-features = false, features = [
-    "std",
-    "objc2-core-foundation",
-    "objc2-metal",
-    "CALayer",
-    "CAMetalLayer",
+  "std",
+  "objc2-core-foundation",
+  "objc2-metal",
+  "CALayer",
+  "CAMetalLayer",
 ] }
 objc2-core-video = { version = "0.3.1", default-features = false, features = [
-    "objc2-core-graphics",
-    "CVBase",
-    "CVReturn",
-    "CVDisplayLink",
+  "objc2-core-graphics",
+  "CVBase",
+  "CVReturn",
+  "CVDisplayLink",
 ] }
 objc2-core-graphics = { version = "0.3.1", default-features = false, features = [
-    "CGDirectDisplay",
+  "CGDirectDisplay",
 ] }
 objc2-metal = { version = "0.3.1", default-features = false, features = [
-    "std",
-    "MTLCommandQueue",
-    "MTLCommandBuffer",
+  "std",
+  "MTLCommandQueue",
+  "MTLCommandBuffer",
 ] }
 skia-safe = { version = "0.89.1", features = ["metal", "gl", "textlayout"] }
 uzers = "0.12.1"
