---@class Args
---@field neovide_channel_id integer
---@field neovide_version string
---@field config_path string
---@field register_clipboard boolean
---@field register_right_click boolean
---@field remote boolean
---@field enable_focus_command boolean
---@field global_variable_settings string[]
---@field option_settings string[]

---@type Args
local args = ...

local M = {}
M.private = {}

vim.g.neovide_channel_id = args.neovide_channel_id
vim.g.neovide_version = args.neovide_version

-- Set some basic rendering options.
vim.o.lazyredraw = false
vim.o.termguicolors = true

local function rpcnotify(method, ...)
    vim.rpcnotify(vim.g.neovide_channel_id, method, ...)
end

local function rpcrequest(method, ...)
    return vim.rpcrequest(vim.g.neovide_channel_id, method, ...)
end

local function set_clipboard(register)
    return function(lines)
        rpcrequest("neovide.set_clipboard", lines, register)
    end
end

local function get_clipboard(register)
    return function()
        return rpcrequest("neovide.get_clipboard", register)
    end
end

-- Quit when Command+Q is pressed on macOS
if vim.fn.has("macunix") then
    vim.keymap.set({ "n", "i", "c", "v", "o", "t", "l" }, "<D-q>", function()
        rpcnotify("neovide.exec_detach_handler")
    end)
end

if args.register_clipboard and not vim.g.neovide_no_custom_clipboard then
    vim.g.clipboard = {
        name = "neovide",
        copy = {
            ["+"] = set_clipboard("+"),
            ["*"] = set_clipboard("*"),
        },
        paste = {
            ["+"] = get_clipboard("+"),
            ["*"] = get_clipboard("*"),
        },
        cache_enabled = false,
    }
    vim.g.loaded_clipboard_provider = nil
    vim.cmd.runtime("autoload/provider/clipboard.vim")
end

if args.register_right_click then
    vim.api.nvim_create_user_command("NeovideRegisterRightClick", function()
        rpcnotify("neovide.register_right_click")
    end, {})
    vim.api.nvim_create_user_command("NeovideUnregisterRightClick", function()
        rpcnotify("neovide.unregister_right_click")
    end, {})
end

vim.api.nvim_create_user_command("NeovideFocus", function()
    rpcnotify("neovide.focus_window")
end, {})

vim.api.nvim_exec2(
    [[
function! WatchGlobal(variable, callback)
    call dictwatcheradd(g:, a:variable, a:callback)
endfunction
]],
    { output = false }
)

for _, global_variable_setting in ipairs(args.global_variable_settings) do
    local callback = function()
        rpcnotify("setting_changed", global_variable_setting, vim.g["neovide_" .. global_variable_setting])
    end
    vim.fn.WatchGlobal("neovide_" .. global_variable_setting, callback)
end

for _, option_setting in ipairs(args.option_settings) do
    vim.api.nvim_create_autocmd({ "OptionSet" }, {
        pattern = option_setting,
        once = false,
        nested = true,
        callback = function()
            rpcnotify("option_changed", option_setting, vim.o[option_setting])
        end,
    })
end

-- Ignore initial values of lines and columns because they are set by neovim directly.
-- See https://github.com/neovide/neovide/issues/2300
vim.api.nvim_create_autocmd({ "VimEnter" }, {
    once = true,
    nested = true,
    callback = function()
        for _, option_setting in ipairs(args.option_settings) do
            if option_setting ~= "lines" and option_setting ~= "columns" then
                rpcnotify("option_changed", option_setting, vim.o[option_setting])
            end
        end
    end,
})

-- Create auto command for retrieving exit code from neovim on quit.
vim.api.nvim_create_autocmd({ "VimLeavePre" }, {
    pattern = "*",
    once = true,
    nested = true,
    callback = function()
        rpcrequest("neovide.quit", vim.v.exiting)
    end,
})

M.private.dropfile = function(filename, tabs)
    vim.api.nvim_cmd({
        cmd = "drop",
        args = { vim.fn.fnameescape(filename) },
        -- Always open as the last tabpage
        mods = tabs and { tab = #vim.api.nvim_list_tabpages() } or {},
    }, {})
end

M.private.can_set_background = function()
    local info = vim.api.nvim_get_option_info2("background", {})
    -- Don't change the background if someone else has set it
    if info.was_set and info.last_set_chan ~= args.neovide_channel_id then
        return false
    else
        return true
    end
end

M.disable_redraw = function()
    -- Wrap inside pcall to avoid errors if Neovide disconnects
    pcall(rpcnotify, "neovide.set_redraw", false)
end

M.enable_redraw = function()
    -- Wrap inside pcall to avoid errors if Neovide disconnects
    pcall(rpcnotify, "neovide.set_redraw", true)
end

<<<<<<< HEAD
=======
vim.api.nvim_create_user_command("NeovideConfig", function()
    if args.remote then
        if vim.fn.filereadable(args.config_path) ~= 0 then
            vim.notify(
                "Neovide is running as a remote server. So the config file may not be on this machine.\n"
                .. "Open it manually if you intend to edit the file anyway.\n"
                .. "Config file location: "
                .. args.config_path,
                vim.log.levels.WARN,
                { title = "Neovide" }
            )
        end
    else
        vim.cmd('edit ' .. vim.fn.fnameescape(args.config_path))
    end
end, {})

local function progress_bar(data)
    -- Wrap inside pcall to avoid errors if Neovide disconnects.
    pcall(rpcnotify, "neovide.progress_bar", data)
end

local function buffer_is_empty(bufnr)
    if vim.api.nvim_buf_line_count(bufnr) ~= 1 then
        return false
    end
    local first_line = vim.api.nvim_buf_get_lines(bufnr, 0, 1, true)[1]
    return first_line == nil or first_line == ""
end

local function current_window_is_only_normal()
    local current = vim.api.nvim_get_current_win()
    local found
    for _, win in ipairs(vim.api.nvim_tabpage_list_wins(0)) do
        local config = vim.api.nvim_win_get_config(win)
        if config.relative == "" then
            if found ~= nil then
                return false
            end
            found = win
        end
    end
    return found ~= nil and found == current
end

local function shortmess_allows_intro()
    return not string.find(vim.o.shortmess or "", "I", 1, true)
end

local function should_show_intro_banner()
    local current_buffer = vim.api.nvim_get_current_buf()
    local buffer_name = vim.api.nvim_buf_get_name(current_buffer)
    local current_window = vim.api.nvim_get_current_win()

    return buffer_is_empty(current_buffer)
        and buffer_name == ""
        and current_buffer == 1
        and current_window == 1000
        and current_window_is_only_normal()
        and shortmess_allows_intro()
end

local intro_banner_state

local function notify_intro_state()
    local allowed = false
    local ok, result = pcall(should_show_intro_banner)
    if ok then
        allowed = result
    end

    if intro_banner_state ~= allowed then
        intro_banner_state = allowed
        pcall(rpcnotify, "neovide.intro_banner_allowed", allowed)
    end
end

local function schedule_intro_state_check()
    vim.schedule(notify_intro_state)
end

local intro_group = vim.api.nvim_create_augroup("NeovideIntroBanner", { clear = true })

vim.api.nvim_create_autocmd({
    "VimEnter",
    "BufEnter",
    "BufFilePost",
    "BufNewFile",
    "BufReadPost",
    "TextChanged",
    "TextChangedI",
    "WinEnter",
    "WinNew",
    "WinClosed",
    "TabEnter",
    "TabClosed",
}, {
    group = intro_group,
    callback = schedule_intro_state_check,
})

vim.api.nvim_create_autocmd("OptionSet", {
    group = intro_group,
    pattern = "shortmess",
    callback = schedule_intro_state_check,
})

notify_intro_state()

pcall(vim.api.nvim_create_autocmd, 'Progress', {
    group = vim.api.nvim_create_augroup('NeovideProgressBar', { clear = true }),
    desc = 'Forward progress events to Neovide',
    callback = function(ev)
        if ev.data and ev.data.status == 'running' then
            progress_bar({
                percent = ev.data.percent or 0,
                title = ev.data.title or "",
                message = ev.data.message or "",
            })
        else
            progress_bar({ percent = 100 })
        end
    end,
})
>>>>>>> ef3333dd

_G["neovide"] = M<|MERGE_RESOLUTION|>--- conflicted
+++ resolved
@@ -159,8 +159,6 @@
     pcall(rpcnotify, "neovide.set_redraw", true)
 end
 
-<<<<<<< HEAD
-=======
 vim.api.nvim_create_user_command("NeovideConfig", function()
     if args.remote then
         if vim.fn.filereadable(args.config_path) ~= 0 then
@@ -285,6 +283,5 @@
         end
     end,
 })
->>>>>>> ef3333dd
 
 _G["neovide"] = M