--- conflicted
+++ resolved
@@ -73,13 +73,8 @@
       a type of hinting:
       - full
       - normal
-<<<<<<< HEAD
-      - slight (default)
-      - none
-=======
       - slight
       - none (default)
->>>>>>> 866e3c29
 - Some examples:
   - `Hack,Noto_Color_Emoji:h12:b` — Hack at size 12 in bold, with Noto Color Emoji as fallback
     should Hack fail to contain any glyph.
