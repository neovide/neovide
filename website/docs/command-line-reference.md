--- conflicted
+++ resolved
@@ -42,11 +42,7 @@
 ### Window Size
 
 ```sh
-<<<<<<< HEAD
---geometry=<width>x<height> or $NEOVIDE_GEOMETRY=<width>x<height>
-=======
 --size=<width>x<height>
->>>>>>> 67e97370
 ```
 
 Sets the initial neovide window size in pixels.
