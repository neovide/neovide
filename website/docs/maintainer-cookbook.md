--- conflicted
+++ resolved
@@ -101,25 +101,16 @@
    - `website/docs/*.md` and update `Unreleased yet` to `Available since $tag`
      (where `$tag` is the tag name)
 
-<<<<<<< HEAD
-5. Run `cargo build` and make sure it succeeds, **remember to `git add Cargo.lock` to make sure releases stay reproducible
+5. Run `cargo build` and make sure it succeeds, **remember to `git add
+Cargo.lock` to make sure releases stay reproducible
    ([#1628](https://github.com/neovide/neovide/issues/1628),
    [#1482](https://github.com/neovide/neovide/issues/1482))**
-6. Create a commit called `Bump version to $tag`
-7. Push and wait for CI to complete (will take around 25 minutes)
-8. Run `cargo build --frozen`
-=======
-5. Run `cargo build` and make sure it succeeds, **remember to `git add
-  Cargo.lock` to make sure releases stay reproducible
-  ([#1628](https://github.com/neovide/neovide/issues/1628),
-  [#1482](https://github.com/neovide/neovide/issues/1482))**
 6. Check that `cargo publish --workspace --dry-run` works
    If necessary, you might have to bump the version number for the
    `neovide-derive` crate as well.
 7. Create a commit called `Bump version to $tag`
 8. Push and wait for CI to complete (will take around 25 minutes)
 9. Run `cargo build --frozen`
->>>>>>> 10f03462
 
 In the meantime, you can look through the previous commits to see if you missed
 anything.
