//! Config file handling

use std::{env, fs, sync::mpsc, time::Duration};

use notify_debouncer_full::{new_debouncer, notify::RecursiveMode};
use serde::Deserialize;
use winit::event_loop::EventLoopProxy;

use crate::{
<<<<<<< HEAD
    error_msg,
    frame::Frame,
    window::{EventPayload, UserEvent},
=======
    error_msg, frame::Frame, renderer::box_drawing::BoxDrawingSettings, window::UserEvent,
>>>>>>> 2028526f
};

use std::path::{Path, PathBuf};

use super::font::FontSettings;

const CONFIG_FILE: &str = "config.toml";

#[cfg(unix)]
fn neovide_config_dir() -> PathBuf {
    let xdg_dirs = xdg::BaseDirectories::with_prefix("neovide").unwrap();
    xdg_dirs.get_config_home()
}

#[cfg(windows)]
fn neovide_config_dir() -> PathBuf {
    let mut path = dirs::config_dir().unwrap();
    path.push("neovide");
    path
}

pub fn config_path() -> PathBuf {
    env::var("NEOVIDE_CONFIG")
        .ok()
        .map(PathBuf::from)
        .filter(|path| path.exists() && path.is_file())
        .unwrap_or_else(|| {
            let mut path = neovide_config_dir();
            path.push(CONFIG_FILE);
            path
        })
}

#[derive(Debug, Deserialize, Default, Clone)]
#[serde(rename_all = "kebab-case")]
pub struct Config {
    pub font: Option<FontSettings>,
    pub box_drawing: Option<BoxDrawingSettings>,
    pub fork: Option<bool>,
    pub frame: Option<Frame>,
    pub idle: Option<bool>,
    pub maximized: Option<bool>,
    pub neovim_bin: Option<PathBuf>,
    pub no_multigrid: Option<bool>,
    pub srgb: Option<bool>,
    pub tabs: Option<bool>,
    pub theme: Option<String>,
    pub mouse_cursor_icon: Option<String>,
    pub title_hidden: Option<bool>,
    pub vsync: Option<bool>,
    pub wsl: Option<bool>,
    pub backtraces_path: Option<PathBuf>,
}

#[derive(Debug, Clone, PartialEq)]
#[allow(clippy::large_enum_variant)]
pub enum HotReloadConfigs {
    Font(Option<FontSettings>),
    BoxDrawing(Option<BoxDrawingSettings>),
}

impl Config {
    /// Loads config from `config_path()` and writes it to env variables.
    pub fn init() -> Config {
        let config = Config::load_from_path(&config_path());
        match &config {
            Ok(config) => config.write_to_env(),
            Err(Some(err)) => eprintln!("{err}"),
            Err(None) => {}
        };
        config.unwrap_or_default()
    }

    pub fn watch_config_file(init_config: Config, event_loop_proxy: EventLoopProxy<EventPayload>) {
        std::thread::spawn(move || watcher_thread(init_config, event_loop_proxy));
    }

    fn write_to_env(&self) {
        if let Some(wsl) = self.wsl {
            env::set_var("NEOVIDE_WSL", wsl.to_string());
        }
        if let Some(no_multigrid) = self.no_multigrid {
            env::set_var("NEOVIDE_NO_MULTIGRID", no_multigrid.to_string());
        }
        if let Some(maximized) = self.maximized {
            env::set_var("NEOVIDE_MAXIMIZED", maximized.to_string());
        }
        if let Some(vsync) = self.vsync {
            env::set_var("NEOVIDE_VSYNC", vsync.to_string());
        }
        if let Some(srgb) = self.srgb {
            env::set_var("NEOVIDE_SRGB", srgb.to_string());
        }
        if let Some(fork) = self.fork {
            env::set_var("NEOVIDE_FORK", fork.to_string());
        }
        if let Some(idle) = self.idle {
            env::set_var("NEOVIDE_IDLE", idle.to_string());
        }
        if let Some(frame) = self.frame {
            env::set_var("NEOVIDE_FRAME", frame.to_string());
        }
        if let Some(neovim_bin) = &self.neovim_bin {
            env::set_var("NEOVIM_BIN", neovim_bin.to_string_lossy().to_string());
        }
        if let Some(theme) = &self.theme {
            env::set_var("NEOVIDE_THEME", theme);
        }
        if let Some(mouse_cursor_icon) = &self.mouse_cursor_icon {
            env::set_var("NEOVIDE_MOUSE_CURSOR_ICON", mouse_cursor_icon);
        }
        if let Some(title_hidden) = &self.title_hidden {
            env::set_var("NEOVIDE_TITLE_HIDDEN", title_hidden.to_string());
        }
        if let Some(tabs) = &self.tabs {
            env::set_var("NEOVIDE_TABS", tabs.to_string());
        }
    }

    // TODO: should maybe return well-typed error?
    fn load_from_path(path: &Path) -> Result<Self, Option<String>> {
        if !path.exists() {
            return Err(None);
        }
        let toml = fs::read_to_string(path).map_err(|e| {
            format!(
                "Error while trying to open config file {}:\n{}\nContinuing with default config.",
                path.to_string_lossy(),
                e
            )
        })?;
        let config = toml::from_str(&toml).map_err(|e| {
            format!(
                "Error while parsing config file {}:\n{}\nContinuing with default config.",
                path.to_string_lossy(),
                e
            )
        })?;
        Ok(config)
    }
}

fn watcher_thread(init_config: Config, event_loop_proxy: EventLoopProxy<EventPayload>) {
    let (tx, rx) = mpsc::channel();
    let mut debouncer = new_debouncer(Duration::from_millis(500), None, tx).unwrap();

    if let Err(e) = debouncer.watch(
        // watching the directory rather than the config file itself to also allow it to be deleted/created later on
        config_path()
            .parent()
            .expect("config path to point to a file which must be in some directory"),
        RecursiveMode::NonRecursive,
    ) {
        log::error!("Could not watch config file, chances are it just doesn't exist: {e}");
        return;
    }

    let mut previous_config = init_config;
    // XXX: compiler can't really know that the config_path() function result basically cannot change
    // if that turns out to be a problem for someone, please open an issue and describe why you're modifying
    // the env variables of processes on the fly
    let config_path = config_path();

    loop {
        if let Err(e) = rx.recv() {
            eprintln!("Error while watching config file: {e}");
            continue;
        }

        let config = match Config::load_from_path(&config_path) {
            Ok(config) => config,
            Err(maybe_err) => {
                if let Some(err) = maybe_err {
                    error_msg!("While reloading config file: {err}");
                }
                continue;
            }
        };

        // notify if font changed
        if config.font != previous_config.font {
            event_loop_proxy
                .send_event(EventPayload::new(
                    UserEvent::ConfigsChanged(Box::new(HotReloadConfigs::Font(
                        config.font.clone(),
                    ))),
                    winit::window::WindowId::from(0),
                ))
                .unwrap();
        }
        if config.box_drawing != previous_config.box_drawing {
            event_loop_proxy
                .send_event(UserEvent::ConfigsChanged(Box::new(
                    HotReloadConfigs::BoxDrawing(config.box_drawing.clone()),
                )))
                .unwrap();
        }
        previous_config = config;
    }
}<|MERGE_RESOLUTION|>--- conflicted
+++ resolved
@@ -7,13 +7,10 @@
 use winit::event_loop::EventLoopProxy;
 
 use crate::{
-<<<<<<< HEAD
     error_msg,
     frame::Frame,
+    renderer::box_drawing::BoxDrawingSettings,
     window::{EventPayload, UserEvent},
-=======
-    error_msg, frame::Frame, renderer::box_drawing::BoxDrawingSettings, window::UserEvent,
->>>>>>> 2028526f
 };
 
 use std::path::{Path, PathBuf};
@@ -206,9 +203,12 @@
         }
         if config.box_drawing != previous_config.box_drawing {
             event_loop_proxy
-                .send_event(UserEvent::ConfigsChanged(Box::new(
-                    HotReloadConfigs::BoxDrawing(config.box_drawing.clone()),
-                )))
+                .send_event(EventPayload::new(
+                    UserEvent::ConfigsChanged(Box::new(HotReloadConfigs::BoxDrawing(
+                        config.box_drawing.clone(),
+                    ))),
+                    winit::window::WindowId::from(0),
+                ))
                 .unwrap();
         }
         previous_config = config;
