--- conflicted
+++ resolved
@@ -47,11 +47,8 @@
     pub frame: Option<Frame>,
     pub theme: Option<String>,
     pub font: Option<FontSettings>,
-<<<<<<< HEAD
+    pub title_hidden: Option<bool>,
     pub no_transparency: Option<bool>,
-=======
-    pub title_hidden: Option<bool>,
->>>>>>> edcb60be
 }
 
 #[derive(Debug, Clone, PartialEq)]
@@ -106,13 +103,11 @@
         if let Some(theme) = &self.theme {
             env::set_var("NEOVIDE_THEME", theme);
         }
-<<<<<<< HEAD
+        if let Some(title_hidden) = &self.title_hidden {
+            env::set_var("NEOVIDE_TITLE_HIDDEN", title_hidden.to_string());
+        }
         if let Some(no_transparency) = &self.no_transparency {
             env::set_var("NEOVIDE_NO_TRANSPARENCY", no_transparency.to_string());
-=======
-        if let Some(title_hidden) = &self.title_hidden {
-            env::set_var("NEOVIDE_TITLE_HIDDEN", title_hidden.to_string());
->>>>>>> edcb60be
         }
     }
 
