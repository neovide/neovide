--- conflicted
+++ resolved
@@ -15,17 +15,20 @@
     pub wsl: bool,
     // Command-line flags with environment variable fallback
     pub frameless: bool,
-<<<<<<< HEAD
-    #[cfg(target_os = "macos")]
-    pub buttonless: bool,
-=======
     pub maximized: bool,
     pub multi_grid: bool,
     pub no_idle: bool,
     pub srgb: bool,
+    pub geometry: Dimensions,
+    pub wsl: bool,
+    pub remote_tcp: Option<String>,
+    pub multi_grid: bool,
+    pub maximized: bool,
+    pub frameless: bool,
+    #[cfg(target_os = "macos")]
+    pub buttonless: bool,
     // Command-line arguments with environment variable fallback
     pub neovim_bin: Option<String>,
->>>>>>> 5539b035
     pub wayland_app_id: String,
     pub x11_wm_class: String,
 }
@@ -43,17 +46,20 @@
             wsl: false,
             // Command-line flags with environment variable fallback
             frameless: false,
-<<<<<<< HEAD
-            #[cfg(target_os = "macos")]
-            buttonless: false,
-=======
             maximized: false,
             multi_grid: false,
             no_idle: false,
             srgb: true,
+            geometry: DEFAULT_WINDOW_GEOMETRY,
+            wsl: false,
+            remote_tcp: None,
+            multi_grid: false,
+            maximized: false,
+            frameless: false,
+            #[cfg(target_os = "macos")]
+            buttonless: false,
             // Command-line arguments with environment variable fallback
             neovim_bin: None,
->>>>>>> 5539b035
             wayland_app_id: String::new(),
             x11_wm_class: String::new(),
         }
@@ -124,7 +130,6 @@
                 .help("Enable Multigrid"),
         )
         .arg(
-<<<<<<< HEAD
             Arg::with_name("frameless")
                 .long("frameless")
                 .help("Removes the window frame. NOTE: Window might not be resizable after this setting is enabled.")
@@ -133,28 +138,11 @@
             Arg::with_name("buttonless")
                 .long("buttonless")
                 .help("Removes buttons and title. Shadow is visible. NOTE: Only for macOS."),
-        )
-        .arg(
-            Arg::with_name("wsl")
-                .long("wsl")
-                .help("Run in WSL")
-        )
-        .arg(
-            Arg::with_name("remote_tcp")
-                .long("remote-tcp")
-                .takes_value(true)
-                .help("Connect to Remote TCP"),
-        )
-        .arg(
-            Arg::with_name("geometry")
-                .long("geometry")
-                .takes_value(true)
-                .help("Specify the Geometry of the window"),
-=======
+        )    
+        .arg(
             Arg::with_name("noidle")
                 .long("noidle")
                 .help("Render every frame. Takes more power and cpu time but possibly fixes animation issues"),
->>>>>>> 5539b035
         )
         .arg(
             Arg::with_name("srgb")
@@ -207,7 +195,16 @@
         wsl: matches.is_present("wsl"),
         // Command-line flags with environment variable fallback
         frameless: matches.is_present("frameless") || std::env::var("NEOVIDE_FRAMELESS").is_ok(),
-<<<<<<< HEAD
+        maximized: matches.is_present("maximized") || std::env::var("NEOVIDE_MAXIMIZED").is_ok(),
+        multi_grid: matches.is_present("multi_grid") || std::env::var("NEOVIDE_MULTIGRID").is_ok(),
+        no_idle: matches.is_present("noidle") || std::env::var("NEOVIDE_NOIDLE").is_ok(),
+        srgb: matches.is_present("srgb") || std::env::var("NEOVIDE_NO_SRGB").is_err(),
+        geometry: parse_window_geometry(matches.value_of("geometry").map(|i| i.to_owned()))?,
+        wsl: matches.is_present("wsl"),
+        remote_tcp: matches.value_of("remote_tcp").map(|i| i.to_owned()),
+        multi_grid: std::env::var("NEOVIDE_MULTIGRID").is_ok() || matches.is_present("multi_grid"),
+        maximized: matches.is_present("maximized") || std::env::var("NEOVIDE_MAXIMIZED").is_ok(),
+        frameless: matches.is_present("frameless") || std::env::var("NEOVIDE_FRAMELESS").is_ok(),
         #[cfg(target_os = "macos")]
         buttonless: matches.is_present("buttonless") || std::env::var("NEOVIDE_BUTTONLESS").is_ok(),
         wayland_app_id: match std::env::var("NEOVIDE_APP_ID") {
@@ -224,11 +221,6 @@
                 .unwrap_or("neovide")
                 .to_string(),
         },
-=======
-        maximized: matches.is_present("maximized") || std::env::var("NEOVIDE_MAXIMIZED").is_ok(),
-        multi_grid: matches.is_present("multi_grid") || std::env::var("NEOVIDE_MULTIGRID").is_ok(),
-        no_idle: matches.is_present("noidle") || std::env::var("NEOVIDE_NOIDLE").is_ok(),
-        srgb: matches.is_present("srgb") || std::env::var("NEOVIDE_NO_SRGB").is_err(),
         // Command-line arguments with environment variable fallback
         neovim_bin: matches
             .value_of("neovim_bin")
@@ -244,7 +236,6 @@
             .map(|v| v.to_owned())
             .or_else(|| std::env::var("NEOVIDE_X11_WM_CLASS").ok())
             .unwrap_or_else(|| "neovide".to_owned()),
->>>>>>> 5539b035
     });
     Ok(())
 }
