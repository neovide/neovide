--- conflicted
+++ resolved
@@ -75,15 +75,6 @@
     #[arg(long = "notabs")]
     pub no_tabs: bool,
 
-<<<<<<< HEAD
-    /// Do not request sRGB when initializing the window, may help with GPUs with weird pixel
-    /// formats
-    #[arg(long = "nosrgb", env = "NEOVIDE_SRGB", action = ArgAction::SetFalse, value_parser = FalseyValueParser::new())]
-    pub srgb: bool,
-
-    /// Do not try to request VSync on the window
-    #[arg(long = "novsync", env = "NEOVIDE_VSYNC", action = ArgAction::SetFalse, value_parser = FalseyValueParser::new())]
-=======
     /// Request sRGB when initializing the window, may help with GPUs with weird pixel
     /// formats. Default on Windows.
     #[arg(long = "srgb", env = "NEOVIDE_SRGB", action = ArgAction::SetTrue, default_value = SRGB_DEFAULT, value_parser = FalseyValueParser::new())]
@@ -96,7 +87,6 @@
 
     /// Request VSync on the window [DEFAULT]
     #[arg(long = "vsync", env = "NEOVIDE_VSYNC", action = ArgAction::SetTrue, default_value = "1", value_parser = FalseyValueParser::new())]
->>>>>>> 68a74758
     pub vsync: bool,
 
     /// Do not try to request VSync on the window
