--- conflicted
+++ resolved
@@ -1,8 +1,5 @@
-<<<<<<< HEAD
 use glamour::Point2;
-=======
 use std::sync::Arc;
->>>>>>> 9ff21b85
 use std::{os::raw::c_void, str};
 
 use objc2::{
@@ -26,8 +23,8 @@
 use raw_window_handle::{HasWindowHandle, RawWindowHandle};
 use winit::window::Window;
 
+use crate::settings::Settings;
 use crate::{
-<<<<<<< HEAD
     bridge::{send_ui, ParallelCommand, SerialCommand},
     renderer::{
         fonts::font_options::{FontOptions, DEFAULT_FONT_SIZE},
@@ -35,13 +32,7 @@
     },
     units::{GridScale, Pixel},
 };
-use crate::{cmd_line::CmdLineSettings, error_msg, frame::Frame, settings::SETTINGS};
-=======
-    bridge::{send_ui, ParallelCommand},
-    settings::Settings,
-};
 use crate::{cmd_line::CmdLineSettings, error_msg, frame::Frame};
->>>>>>> 9ff21b85
 
 use super::{
     keyboard_manager::KeyboardManager,
@@ -380,7 +371,7 @@
         send_ui(SerialCommand::MouseButton {
             button: "x1".to_owned(),
             action: "press".to_owned(),
-            grid_id: window_details.event_grid_id(),
+            grid_id: window_details.event_grid_id(&self.settings),
             position: relative_position.to_tuple(),
             modifier_string: editor_state
                 .keyboard_manager
