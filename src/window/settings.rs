--- conflicted
+++ resolved
@@ -1,8 +1,3 @@
-<<<<<<< HEAD
-use rmpv::Value;
-
-=======
->>>>>>> ef3333dd
 use crate::error_msg;
 use crate::settings::*;
 
@@ -25,10 +20,6 @@
     pub padding_bottom: u32,
     pub padding_left: u32,
     pub padding_right: u32,
-<<<<<<< HEAD
-    pub padding_bottom: u32,
-    pub theme: ThemeSettings,
-=======
     pub padding_top: u32,
     pub refresh_rate: u64,
     pub refresh_rate_idle: u64,
@@ -36,12 +27,11 @@
     pub remember_window_size: bool,
     pub scale_factor: f32,
     pub show_border: bool,
-    pub theme: String,
+    pub theme: ThemeSettings,
     pub touch_deadzone: f32,
     pub touch_drag_timeout: f32,
     pub window_blurred: bool,
 
->>>>>>> ef3333dd
     #[cfg(target_os = "macos")]
     pub input_macos_alt_is_meta: bool,
     #[cfg(target_os = "macos")]
@@ -85,21 +75,11 @@
             remember_window_size: true,
             scale_factor: 1.0,
             show_border: false,
-            theme: "".to_string(),
+            theme: ThemeSettings::Auto,
             touch_deadzone: 6.0,
             touch_drag_timeout: 0.17,
-<<<<<<< HEAD
-            background_color: "".to_string(),
-            confirm_quit: true,
-            padding_top: 0,
-            padding_left: 0,
-            padding_right: 0,
-            padding_bottom: 0,
-            theme: ThemeSettings::Auto,
-=======
             window_blurred: false,
 
->>>>>>> ef3333dd
             #[cfg(target_os = "macos")]
             input_macos_alt_is_meta: false,
             #[cfg(target_os = "macos")]
@@ -112,88 +92,10 @@
             #[cfg(target_os = "windows")]
             title_text_color: "".to_string(),
 
-<<<<<<< HEAD
-#[derive(Debug, Clone, Copy, PartialEq, Eq)]
-#[cfg(target_os = "macos")]
-pub enum OptionAsMeta {
-    OnlyLeft,
-    OnlyRight,
-    Both,
-    None,
-}
-
-#[cfg(target_os = "macos")]
-impl ParseFromValue for OptionAsMeta {
-    fn parse_from_value(&mut self, value: Value) {
-        if value.is_str() {
-            *self = match value.as_str().unwrap() {
-                "only_left" => OptionAsMeta::OnlyLeft,
-                "only_right" => OptionAsMeta::OnlyRight,
-                "both" => OptionAsMeta::Both,
-                "none" => OptionAsMeta::None,
-                value => {
-                    error_msg!("Setting OptionAsMeta expected one of `only_left`, `only_right`, `both`, or `none`, but received {value:?}");
-                    return;
-                }
-            };
-        } else {
-            error_msg!("Setting OptionAsMeta expected string, but received {value:?}");
-        }
-    }
-}
-
-#[cfg(target_os = "macos")]
-impl From<OptionAsMeta> for Value {
-    fn from(meta: OptionAsMeta) -> Self {
-        match meta {
-            OptionAsMeta::OnlyLeft => Value::from("only_left"),
-            OptionAsMeta::OnlyRight => Value::from("only_right"),
-            OptionAsMeta::Both => Value::from("both"),
-            OptionAsMeta::None => Value::from("none"),
-=======
             // Neovim options
             mouse_move_event: false,
             observed_columns: None,
             observed_lines: None,
->>>>>>> ef3333dd
-        }
-    }
-}
-
-#[derive(Debug, Clone, Copy, PartialEq, Eq)]
-pub enum ThemeSettings {
-    Auto,
-    Dark,
-    Light,
-    BgColor,
-}
-
-impl ParseFromValue for ThemeSettings {
-    fn parse_from_value(&mut self, value: Value) {
-        if value.is_str() {
-            *self = match value.as_str().unwrap() {
-                "auto" => ThemeSettings::Auto,
-                "dark" => ThemeSettings::Dark,
-                "light" => ThemeSettings::Light,
-                "bg_color" => ThemeSettings::BgColor,
-                value => {
-                    error_msg!("Setting Theme expected one of `auto`, `dark`, `light`, `bg_color`, but received {value:?}");
-                    return;
-                }
-            };
-        } else {
-            error_msg!("Setting Theme expected string, but received {value:?}");
-        }
-    }
-}
-
-impl From<ThemeSettings> for Value {
-    fn from(value: ThemeSettings) -> Self {
-        match value {
-            ThemeSettings::Auto => Value::from("auto"),
-            ThemeSettings::Dark => Value::from("dark"),
-            ThemeSettings::Light => Value::from("light"),
-            ThemeSettings::BgColor => Value::from("bg_color"),
         }
     }
 }