--- conflicted
+++ resolved
@@ -1,34 +1,9 @@
 use crate::error_msg;
+pub use crate::platform::macos::settings::*;
 use crate::settings::*;
-
-#[cfg(target_os = "macos")]
-<<<<<<< HEAD
-pub const ACRYLIC_DEFAULT_RADIUS: i64 = 80;
 
 #[derive(Clone, SettingGroup, PartialEq)]
 pub struct WindowSettings {
-    pub refresh_rate: u64,
-    pub refresh_rate_idle: u64,
-    #[alias = "transparency"]
-    pub opacity: f32,
-    pub normal_opacity: f32,
-    pub window_blurred: bool,
-    #[cfg(target_os = "macos")]
-    pub window_blurred_radius: i64,
-    pub scale_factor: f32,
-    pub fullscreen: bool,
-    pub iso_layout: bool,
-    pub remember_window_size: bool,
-    pub remember_window_position: bool,
-    pub hide_mouse_when_typing: bool,
-    pub touch_deadzone: f32,
-    pub touch_drag_timeout: f32,
-=======
-pub use crate::platform::macos::settings::*;
-
-#[derive(Clone, SettingGroup, PartialEq)]
-pub struct WindowSettings {
->>>>>>> 8978d62f
     pub background_color: String,
     pub confirm_quit: bool,
     pub cursor_hack: bool,
@@ -54,6 +29,8 @@
     pub touch_deadzone: f32,
     pub touch_drag_timeout: f32,
     pub window_blurred: bool,
+    #[cfg(target_os = "macos")]
+    pub window_blurred_radius: i64,
 
     #[cfg(target_os = "macos")]
     pub input_macos_alt_is_meta: bool,
@@ -78,38 +55,31 @@
 impl Default for WindowSettings {
     fn default() -> Self {
         Self {
-<<<<<<< HEAD
-            opacity: 1.0,
-            normal_opacity: 1.0,
-            window_blurred: false,
             #[cfg(target_os = "macos")]
             window_blurred_radius: ACRYLIC_DEFAULT_RADIUS,
             scale_factor: 1.0,
-=======
+            fullscreen: false,
+            iso_layout: false,
+            refresh_rate: 60,
+            refresh_rate_idle: 5,
+            remember_window_size: true,
+            remember_window_position: true,
+            hide_mouse_when_typing: false,
+            touch_deadzone: 6.0,
+            touch_drag_timeout: 0.17,
             background_color: "".to_string(),
             confirm_quit: true,
             cursor_hack: true,
->>>>>>> 8978d62f
-            fullscreen: false,
             has_mouse_grid_detection: false,
-            hide_mouse_when_typing: false,
             input_ime: true,
-            iso_layout: false,
             normal_opacity: 1.0,
             opacity: 1.0,
             padding_bottom: 0,
             padding_left: 0,
             padding_right: 0,
             padding_top: 0,
-            refresh_rate: 60,
-            refresh_rate_idle: 5,
-            remember_window_position: true,
-            remember_window_size: true,
-            scale_factor: 1.0,
             show_border: false,
             theme: "".to_string(),
-            touch_deadzone: 6.0,
-            touch_drag_timeout: 0.17,
             window_blurred: false,
 
             #[cfg(target_os = "macos")]
