use std::time::{Duration, Instant};

use winit::{
    event::{Event, WindowEvent},
    event_loop::ControlFlow,
};

use super::{UserEvent, WindowSettings, WinitWindowWrapper};
use crate::{
    profiling::{tracy_plot, tracy_zone},
    settings::SETTINGS,
};

enum FocusedState {
    Focused,
    UnfocusedNotDrawn,
    Unfocused,
}

#[derive(Debug, PartialEq)]
pub enum ShouldRender {
    Immediately,
    Wait,
    Deadline(Instant),
}

impl ShouldRender {
    pub fn update(&mut self, rhs: ShouldRender) {
        let lhs = &self;
        match (lhs, rhs) {
            (ShouldRender::Immediately, _) => {}
            (_, ShouldRender::Immediately) => {
                *self = ShouldRender::Immediately;
            }
            (ShouldRender::Deadline(lhs), ShouldRender::Deadline(rhs)) => {
                if rhs < *lhs {
                    *self = ShouldRender::Deadline(rhs);
                }
            }
            (ShouldRender::Deadline(_), ShouldRender::Wait) => {}
            (ShouldRender::Wait, ShouldRender::Deadline(instant)) => {
                *self = ShouldRender::Deadline(instant);
            }
            (ShouldRender::Wait, ShouldRender::Wait) => {}
        }
    }

    #[cfg(feature = "profiling")]
    fn plot_tracy(&self) {
        match &self {
            ShouldRender::Immediately => {
                tracy_plot!("should_render", 0.0);
            }
            ShouldRender::Wait => {
                tracy_plot!("should_render", -1.0);
            }
            ShouldRender::Deadline(instant) => {
                tracy_plot!(
                    "should_render",
                    instant
                        .saturating_duration_since(Instant::now())
                        .as_secs_f64()
                );
            }
        }
    }
}

const MAX_ANIMATION_DT: f64 = 1.0 / 120.0;

pub struct UpdateLoop {
    idle: bool,
    previous_frame_start: Instant,
    last_dt: f32,
    should_render: ShouldRender,
    num_consecutive_rendered: u32,
    focused: FocusedState,
    pending_render: bool, // We should render as soon as the compositor/vsync allows
    pending_draw_commands: Vec<Event<UserEvent>>,
    animation_start: Instant, // When the last animation started (went from idle to animating)
    animation_time: Duration, // How long the current animation has been simulated, will usually be in the future
}

impl UpdateLoop {
    pub fn new(idle: bool) -> Self {
        let previous_frame_start = Instant::now();
        let last_dt = 0.0;
        let should_render = ShouldRender::Immediately;
        let num_consecutive_rendered = 0;
        let focused = FocusedState::Focused;
        let pending_render = false;
        let pending_draw_commands = Vec::new();
        let animation_start = Instant::now();
        let animation_time = Duration::from_millis(0);

        Self {
            idle,
            previous_frame_start,
            last_dt,
            should_render,
            num_consecutive_rendered,
            focused,
            pending_render,
            pending_draw_commands,
            animation_start,
            animation_time,
        }
    }

    fn get_refresh_rate(&self) -> f32 {
        match self.focused {
            // NOTE: Always wait for the idle refresh rate when winit throttling is used to avoid waking up too early
            // The winit redraw request will likely happen much before that and wake it up anyway
            FocusedState::Focused | FocusedState::UnfocusedNotDrawn => {
                SETTINGS.get::<WindowSettings>().refresh_rate as f32
            }
            _ => SETTINGS.get::<WindowSettings>().refresh_rate_idle as f32,
        }
        .max(1.0)
    }

    fn get_frame_deadline(&self) -> Instant {
        let refresh_rate = self.get_refresh_rate();
        let expected_frame_duration = Duration::from_secs_f32(1.0 / refresh_rate);
        self.previous_frame_start + expected_frame_duration
    }

    fn get_event_deadline(&self) -> Instant {
        // When there's a pending render we don't need to wait for anything else than the render event
        if self.pending_render {
            return self.animation_start + self.animation_time;
        }

        match self.should_render {
            ShouldRender::Immediately => Instant::now(),
            ShouldRender::Deadline(old_deadline) => old_deadline.min(self.get_frame_deadline()),
            _ => self.get_frame_deadline(),
        }
    }

    fn animate(&mut self, window_wrapper: &mut WinitWindowWrapper) {
<<<<<<< HEAD
        let dt = Duration::from_secs_f32(
            window_wrapper
                .vsync
                .get_refresh_rate(&window_wrapper.window),
        );
=======
        if window_wrapper.skia_renderer.is_none() {
            return;
        }
        let skia_renderer = window_wrapper.skia_renderer.as_ref().unwrap();
        let vsync = window_wrapper.vsync.as_ref().unwrap();

        let dt = Duration::from_secs_f32(vsync.get_refresh_rate(skia_renderer.window()));
>>>>>>> ee3329ab

        let now = Instant::now();
        let target_animation_time = now - self.animation_start;
        let mut delta = target_animation_time.saturating_sub(self.animation_time);
        // Don't try to animate way too big deltas
        // Instead reset the animation times, and simulate a single frame
        if delta > Duration::from_millis(1000) {
            self.animation_start = now;
            self.animation_time = Duration::ZERO;
            delta = dt;
        }
        // Catchup immediately if the delta is more than one frame, otherwise smooth it over 10 frames
        let catchup = if delta >= dt {
            delta
        } else {
            delta.div_f64(10.0)
        };

        let dt = dt + catchup;
        tracy_plot!("Simulation dt", dt.as_secs_f64());
        self.animation_time += dt;

        let num_steps = (dt.as_secs_f64() / MAX_ANIMATION_DT).ceil() as u32;
        let step = dt / num_steps;
        for _ in 0..num_steps {
            if window_wrapper.animate_frame(step.as_secs_f32()) {
                self.should_render = ShouldRender::Immediately;
            }
        }
    }

    fn render(&mut self, window_wrapper: &mut WinitWindowWrapper) {
        self.pending_render = false;
        tracy_plot!("pending_render", self.pending_render as u8 as f64);
        window_wrapper.draw_frame(self.last_dt);

        if let FocusedState::UnfocusedNotDrawn = self.focused {
            self.focused = FocusedState::Unfocused;
        }

        self.num_consecutive_rendered += 1;
        tracy_plot!(
            "num_consecutive_rendered",
            self.num_consecutive_rendered as f64
        );
        self.last_dt = self.previous_frame_start.elapsed().as_secs_f32();
        self.previous_frame_start = Instant::now();
    }

    fn process_buffered_draw_commands(&mut self, window_wrapper: &mut WinitWindowWrapper) {
        for e in self.pending_draw_commands.drain(..) {
            if window_wrapper.handle_event(e) {
                self.should_render = ShouldRender::Immediately;
            }
        }
    }

    fn reset_animation_period(&mut self) {
        self.should_render = ShouldRender::Wait;
        if self.num_consecutive_rendered == 0 {
            self.animation_start = Instant::now();
            self.animation_time = Duration::ZERO;
        }
    }

    fn schedule_render(&mut self, skipped_frame: bool, window_wrapper: &mut WinitWindowWrapper) {
        if window_wrapper.skia_renderer.is_none() {
            return;
        }
        let skia_renderer = window_wrapper.skia_renderer.as_ref().unwrap();
        let vsync = window_wrapper.vsync.as_mut().unwrap();

        // There's really no point in trying to render if the frame is skipped
        // (most likely due to the compositor being busy). The animated frame will
        // be rendered at an appropriate time anyway.
        if !skipped_frame {
            // When winit throttling is used, request a redraw and wait for the render event
            // Otherwise render immediately
<<<<<<< HEAD
            if window_wrapper.vsync.uses_winit_throttling() {
                window_wrapper.vsync.request_redraw(&window_wrapper.window);
=======
            if vsync.uses_winit_throttling() {
                vsync.request_redraw(skia_renderer.window());
>>>>>>> ee3329ab
                self.pending_render = true;
                tracy_plot!("pending_render", self.pending_render as u8 as f64);
            } else {
                self.render(window_wrapper);
            }
        }
    }

    fn prepare_and_animate(&mut self, window_wrapper: &mut WinitWindowWrapper) {
        // We will also animate, but not render when frames are skipped or a bit late, to reduce visual artifacts
        let skipped_frame =
            self.pending_render && Instant::now() > (self.animation_start + self.animation_time);
        let should_prepare = !self.pending_render || skipped_frame;
        if !should_prepare {
            // window_wrapper
            //     .renderer
            //     .grid_renderer
            //     .shaper
            //     .cleanup_font_cache();
            return;
        }

        let res = window_wrapper.prepare_frame();
        self.should_render.update(res);

        let should_animate =
            self.should_render == ShouldRender::Immediately || !self.idle || skipped_frame;

        if should_animate {
            self.reset_animation_period();
            self.animate(window_wrapper);
            self.schedule_render(skipped_frame, window_wrapper);
        } else {
            self.num_consecutive_rendered = 0;
            tracy_plot!(
                "num_consecutive_rendered",
                self.num_consecutive_rendered as f64
            );
            self.last_dt = self.previous_frame_start.elapsed().as_secs_f32();
            self.previous_frame_start = Instant::now();
        }
    }

    pub fn step(
        &mut self,
        window_wrapper: &mut WinitWindowWrapper,
        event: Event<UserEvent>,
    ) -> ControlFlow {
        tracy_zone!("render loop", 0);
        match event {
            // Window focus changed
            Event::WindowEvent {
                event: WindowEvent::Focused(focused_event),
                ..
            } => {
                self.focused = if focused_event {
                    FocusedState::Focused
                } else {
                    FocusedState::UnfocusedNotDrawn
                };
            }
            Event::AboutToWait => {
                self.prepare_and_animate(window_wrapper);
            }
            Event::WindowEvent {
                event: WindowEvent::RedrawRequested,
                ..
            }
            | Event::UserEvent(UserEvent::RedrawRequested) => {
                if self.pending_render {
                    tracy_zone!("render (redraw requested)");
                    self.render(window_wrapper);
                    // We should process all buffered draw commands as soon as the rendering has finished
                    self.process_buffered_draw_commands(window_wrapper);
                } else {
                    tracy_zone!("redraw requested");
                    // The OS itself asks us to redraw, so we need to prepare first
                    self.should_render = ShouldRender::Immediately;
                }
            }
            _ => {}
        }

        if self.pending_render && matches!(&event, Event::UserEvent(UserEvent::DrawCommandBatch(_)))
        {
            // Buffer the draw commands if we have a pending render, we have already decided what to
            // draw, so it's not a good idea to process them now.
            // They will be processed immediately after the rendering.
            self.pending_draw_commands.push(event);
        } else if window_wrapper.handle_event(event) {
            // But we need to handle other events (in the if statement itself)
            // Also schedule a render as soon as possible
            self.should_render = ShouldRender::Immediately;
        }

        #[cfg(feature = "profiling")]
        self.should_render.plot_tracy();

        ControlFlow::WaitUntil(self.get_event_deadline())
    }
}<|MERGE_RESOLUTION|>--- conflicted
+++ resolved
@@ -139,21 +139,13 @@
     }
 
     fn animate(&mut self, window_wrapper: &mut WinitWindowWrapper) {
-<<<<<<< HEAD
-        let dt = Duration::from_secs_f32(
-            window_wrapper
-                .vsync
-                .get_refresh_rate(&window_wrapper.window),
-        );
-=======
-        if window_wrapper.skia_renderer.is_none() {
+        if window_wrapper.window.is_none() {
             return;
         }
-        let skia_renderer = window_wrapper.skia_renderer.as_ref().unwrap();
-        let vsync = window_wrapper.vsync.as_ref().unwrap();
-
-        let dt = Duration::from_secs_f32(vsync.get_refresh_rate(skia_renderer.window()));
->>>>>>> ee3329ab
+        let window = window_wrapper.window.as_ref().unwrap();
+        let vsync = window_wrapper.vsync.as_mut().unwrap();
+
+        let dt = Duration::from_secs_f32(vsync.get_refresh_rate(window));
 
         let now = Instant::now();
         let target_animation_time = now - self.animation_start;
@@ -220,10 +212,10 @@
     }
 
     fn schedule_render(&mut self, skipped_frame: bool, window_wrapper: &mut WinitWindowWrapper) {
-        if window_wrapper.skia_renderer.is_none() {
+        if window_wrapper.window.is_none() {
             return;
         }
-        let skia_renderer = window_wrapper.skia_renderer.as_ref().unwrap();
+        let window = window_wrapper.window.as_ref().unwrap();
         let vsync = window_wrapper.vsync.as_mut().unwrap();
 
         // There's really no point in trying to render if the frame is skipped
@@ -232,13 +224,8 @@
         if !skipped_frame {
             // When winit throttling is used, request a redraw and wait for the render event
             // Otherwise render immediately
-<<<<<<< HEAD
-            if window_wrapper.vsync.uses_winit_throttling() {
-                window_wrapper.vsync.request_redraw(&window_wrapper.window);
-=======
             if vsync.uses_winit_throttling() {
-                vsync.request_redraw(skia_renderer.window());
->>>>>>> ee3329ab
+                vsync.request_redraw(window);
                 self.pending_render = true;
                 tracy_plot!("pending_render", self.pending_render as u8 as f64);
             } else {
