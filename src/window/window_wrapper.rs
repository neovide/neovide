use std::sync::Arc;

use log::trace;
use raw_window_handle::{HasWindowHandle, RawWindowHandle};
use winit::{
    dpi,
    event::{Ime, WindowEvent},
    event_loop::{ActiveEventLoop, EventLoopProxy},
    window::{Fullscreen, Theme},
};

use super::{
    EventPayload, KeyboardManager, MouseManager, UserEvent, WindowCommand, WindowSettings,
    WindowSettingsChanged,
};

#[cfg(target_os = "macos")]
use {
    crate::{error_msg, window::settings},
    winit::platform::macos::{self, WindowExtMacOS},
};

#[cfg(windows)]
use crate::windows_utils::{register_right_click, unregister_right_click};
use crate::{
    bridge::{send_ui, ParallelCommand, SerialCommand},
    profiling::{tracy_frame, tracy_gpu_collect, tracy_gpu_zone, tracy_plot, tracy_zone},
    renderer::{
        create_skia_renderer, DrawCommand, Renderer, RendererSettingsChanged, SkiaRenderer, VSync,
    },
    settings::{
        clamped_grid_size, FontSettings, HotReloadConfigs, Settings, SettingsChanged,
        DEFAULT_GRID_SIZE, MIN_GRID_SIZE,
    },
    units::{GridRect, GridSize, PixelPos, PixelSize},
    window::{create_window, PhysicalSize, ShouldRender, WindowSize},
    CmdLineSettings,
};

#[cfg(target_os = "macos")]
use super::macos::MacosWindowFeature;

#[derive(Copy, Clone, Debug, Eq, PartialEq)]
pub struct WindowPadding {
    pub top: u32,
    pub left: u32,
    pub right: u32,
    pub bottom: u32,
}

pub fn set_background(background: &str) {
    send_ui(ParallelCommand::SetBackground(background.to_string()));
}

#[derive(PartialEq, PartialOrd)]
enum UIState {
    Initing, // Running init.vim/lua
    WaitingForWindowCreate,
    FirstFrame,
    Showing, // No pending resizes
}

pub struct WinitWindowWrapper {
    // Don't rearrange this, unless you have a good reason to do so
    // The destruction order has to be correct
    pub skia_renderer: Option<Box<dyn SkiaRenderer>>,
    pub renderer: Renderer,
    keyboard_manager: KeyboardManager,
    mouse_manager: MouseManager,
    title: String,
    font_changed_last_frame: bool,
    saved_inner_size: dpi::PhysicalSize<u32>,
    saved_grid_size: Option<GridSize<u32>>,
    requested_columns: Option<u32>,
    requested_lines: Option<u32>,
    ui_state: UIState,
    window_padding: WindowPadding,
    initial_window_size: WindowSize,
    is_minimized: bool,
    ime_enabled: bool,
    ime_area: (dpi::PhysicalPosition<u32>, dpi::PhysicalSize<u32>),
    pub vsync: Option<VSync>,
    #[cfg(target_os = "macos")]
    pub macos_feature: Option<MacosWindowFeature>,

    settings: Arc<Settings>,
}

impl WinitWindowWrapper {
    pub fn new(
        initial_window_size: WindowSize,
        initial_font_settings: Option<FontSettings>,
        settings: Arc<Settings>,
    ) -> Self {
        let saved_inner_size = Default::default();
        let renderer = Renderer::new(1.0, initial_font_settings, settings.clone());

        Self {
            skia_renderer: None,
            renderer,
            keyboard_manager: KeyboardManager::new(settings.clone()),
            mouse_manager: MouseManager::new(settings.clone()),
            title: String::from("Neovide"),
            font_changed_last_frame: false,
            saved_inner_size,
            saved_grid_size: None,
            requested_columns: None,
            requested_lines: None,
            ui_state: UIState::Initing,
            window_padding: WindowPadding {
                left: 0,
                right: 0,
                top: 0,
                bottom: 0,
            },
            initial_window_size,
            is_minimized: false,
            vsync: None,
            ime_enabled: false,
            ime_area: Default::default(),
            #[cfg(target_os = "macos")]
            macos_feature: None,
            settings,
        }
    }

    pub fn exit(&mut self) {
        self.vsync = None;
        self.skia_renderer = None;
    }

    pub fn set_fullscreen(&mut self, fullscreen: bool) {
        if let Some(skia_renderer) = &self.skia_renderer {
            let window = skia_renderer.window();
            if fullscreen {
                let handle = window.current_monitor();
                window.set_fullscreen(Some(Fullscreen::Borderless(handle)));
            } else {
                window.set_fullscreen(None);
            }
        }
    }

    #[cfg(target_os = "macos")]
    pub fn set_macos_option_as_meta(&mut self, option: settings::OptionAsMeta) {
        let winit_option = match option {
            settings::OptionAsMeta::OnlyLeft => macos::OptionAsAlt::OnlyLeft,
            settings::OptionAsMeta::OnlyRight => macos::OptionAsAlt::OnlyRight,
            settings::OptionAsMeta::Both => macos::OptionAsAlt::Both,
            settings::OptionAsMeta::None => macos::OptionAsAlt::None,
        };

        if let Some(skia_renderer) = &self.skia_renderer {
            let window = skia_renderer.window();
            if winit_option != window.option_as_alt() {
                window.set_option_as_alt(winit_option);
            }
        }
    }

    pub fn minimize_window(&mut self) {
        if let Some(skia_renderer) = &self.skia_renderer {
            let window = skia_renderer.window();

            window.set_minimized(true);
        }
    }

    pub fn set_ime(&mut self, ime_enabled: bool) {
        if let Some(skia_renderer) = &self.skia_renderer {
            skia_renderer.window().set_ime_allowed(ime_enabled);
        }
    }

    pub fn handle_window_command(&mut self, command: WindowCommand) {
        tracy_zone!("handle_window_commands", 0);
        match command {
            WindowCommand::TitleChanged(new_title) => self.handle_title_changed(new_title),
            WindowCommand::SetMouseEnabled(mouse_enabled) => {
                self.mouse_manager.enabled = mouse_enabled
            }
            WindowCommand::ListAvailableFonts => self.send_font_names(),
            WindowCommand::FocusWindow => {
                if let Some(skia_renderer) = &self.skia_renderer {
                    skia_renderer.window().focus_window();
                }
            }
            WindowCommand::Minimize => {
                self.minimize_window();
                self.is_minimized = true;
            }
            WindowCommand::ThemeChanged(new_theme) => {
                self.handle_theme_changed(new_theme);
            }
            #[cfg(windows)]
            WindowCommand::RegisterRightClick => register_right_click(),
            #[cfg(windows)]
            WindowCommand::UnregisterRightClick => unregister_right_click(),
        }
    }

    pub fn handle_window_settings_changed(&mut self, changed_setting: WindowSettingsChanged) {
        tracy_zone!("handle_window_settings_changed");
        match changed_setting {
            WindowSettingsChanged::ObservedColumns(columns) => {
                log::info!("columns changed");
                self.requested_columns = columns.map(|v| v.try_into().unwrap());
            }
            WindowSettingsChanged::ObservedLines(lines) => {
                log::info!("lines changed");
                self.requested_lines = lines.map(|v| v.try_into().unwrap());
            }
            WindowSettingsChanged::Fullscreen(fullscreen) => {
                self.set_fullscreen(fullscreen);
            }
            WindowSettingsChanged::InputIme(ime_enabled) => {
                self.set_ime(ime_enabled);
            }
            WindowSettingsChanged::ScaleFactor(user_scale_factor) => {
                let renderer = &mut self.renderer;
                renderer.user_scale_factor = user_scale_factor.into();
                renderer.grid_renderer.handle_scale_factor_update(
                    renderer.os_scale_factor * renderer.user_scale_factor,
                );
                self.font_changed_last_frame = true;
            }
            WindowSettingsChanged::WindowBlurred(blur) => {
                if let Some(skia_renderer) = &self.skia_renderer {
                    let WindowSettings { transparency, .. } = self.settings.get::<WindowSettings>();
                    let transparent = transparency < 1.0;
                    skia_renderer.window().set_blur(blur && transparent);
                }
            }
            #[cfg(target_os = "macos")]
            WindowSettingsChanged::InputMacosOptionKeyIsMeta(option) => {
                self.set_macos_option_as_meta(option);
            }
            #[cfg(target_os = "macos")]
            WindowSettingsChanged::InputMacosAltIsMeta(enabled) => {
                if enabled {
                    error_msg!(concat!(
                        "neovide_input_macos_alt_is_meta has now been removed. ",
                        "Use neovide_input_macos_option_key_is_meta instead. ",
                        "Please check https://neovide.dev/configuration.html#macos-option-key-is-meta for more information.",
                    ));
                }
            }
            _ => {}
        };
        #[cfg(target_os = "macos")]
        if let Some(macos_feature) = &self.macos_feature {
            macos_feature.handle_settings_changed(changed_setting);
        }
    }

    fn handle_render_settings_changed(&mut self, changed_setting: RendererSettingsChanged) {
        match changed_setting {
            RendererSettingsChanged::TextGamma(..) | RendererSettingsChanged::TextContrast(..) => {
                if let Some(skia_renderer) = &mut self.skia_renderer {
                    skia_renderer.resize();
                }
                self.font_changed_last_frame = true;
            }
            _ => {}
        }
    }

    pub fn handle_title_changed(&mut self, new_title: String) {
        self.title = new_title;
        if let Some(skia_renderer) = &self.skia_renderer {
            skia_renderer.window().set_title(&self.title);
        }
    }

    pub fn handle_theme_changed(&mut self, new_theme: Option<Theme>) {
        if let Some(skia_renderer) = &self.skia_renderer {
            skia_renderer.window().set_theme(new_theme);
        }
    }

    pub fn send_font_names(&self) {
        let font_names = self.renderer.font_names();
        send_ui(ParallelCommand::DisplayAvailableFonts(font_names));
    }

    pub fn handle_quit(&mut self) {
        send_ui(ParallelCommand::Quit);
    }

    pub fn handle_focus_lost(&mut self) {
        send_ui(ParallelCommand::FocusLost);
    }

    pub fn handle_focus_gained(&mut self) {
        send_ui(ParallelCommand::FocusGained);
        // Got focus back after being minimized previously
        if self.is_minimized {
            // Sending <NOP> after suspend triggers the `VimResume` AutoCmd
            send_ui(SerialCommand::Keyboard("<NOP>".into()));

            self.is_minimized = false;
        }
    }

    pub fn handle_window_event(&mut self, event: WindowEvent) -> bool {
        // The renderer and vsync should always be created when a window event is received
        let skia_renderer = self.skia_renderer.as_mut().unwrap();
        let vsync = self.vsync.as_mut().unwrap();

        self.mouse_manager.handle_event(
            &event,
            &self.keyboard_manager,
            &self.renderer,
            skia_renderer.window(),
        );
        self.keyboard_manager.handle_event(&event);
        self.renderer.handle_event(&event);
        let mut should_render = true;

        match event {
            WindowEvent::CloseRequested => {
                tracy_zone!("CloseRequested");
                self.handle_quit();
            }
            WindowEvent::ScaleFactorChanged { scale_factor, .. } => {
                tracy_zone!("ScaleFactorChanged");
                self.handle_scale_factor_update(scale_factor);
            }
            WindowEvent::Resized { .. } => {
                skia_renderer.resize();
                #[cfg(target_os = "macos")]
                self.macos_feature.as_mut().unwrap().handle_size_changed();
            }
            WindowEvent::DroppedFile(path) => {
                tracy_zone!("DroppedFile");
                let file_path = path.into_os_string().into_string().unwrap();
                send_ui(ParallelCommand::FileDrop(file_path));
            }
            WindowEvent::Focused(focus) => {
                tracy_zone!("Focused");
                if focus {
                    self.handle_focus_gained();
                } else {
                    self.handle_focus_lost();
                }
            }
            WindowEvent::ThemeChanged(theme) => {
                tracy_zone!("ThemeChanged");
                let settings = self.settings.get::<WindowSettings>();
                if settings.theme.as_str() == "auto" {
                    let background = match theme {
                        Theme::Light => "light",
                        Theme::Dark => "dark",
                    };
                    set_background(background);
                }
            }
            WindowEvent::Moved(_) => {
                tracy_zone!("Moved");
                vsync.update(skia_renderer.window());
            }
            WindowEvent::Ime(Ime::Enabled) => {
                log::info!("Ime enabled");
                self.ime_enabled = true;
                self.update_ime_position(true);
            }
            WindowEvent::Ime(Ime::Disabled) => {
                log::info!("Ime disabled");
                self.ime_enabled = false;
            }
            _ => {
                tracy_zone!("Unknown WindowEvent");
                should_render = false;
            }
        }
        self.ui_state >= UIState::FirstFrame && should_render
    }

    pub fn handle_user_event(&mut self, event: EventPayload) {
        match event.payload {
            UserEvent::DrawCommandBatch(batch) => {
                self.handle_draw_commands(batch);
            }
            UserEvent::WindowCommand(e) => {
                self.handle_window_command(e);
            }
            UserEvent::SettingsChanged(SettingsChanged::Window(e)) => {
                self.handle_window_settings_changed(e);
            }
            UserEvent::SettingsChanged(SettingsChanged::Renderer(e)) => {
                self.handle_render_settings_changed(e);
            }
            UserEvent::ConfigsChanged(config) => {
                self.handle_config_changed(*config);
            }
            _ => {}
        }
    }

    pub fn draw_frame(&mut self, dt: f32) {
        tracy_zone!("draw_frame");
        if self.skia_renderer.is_none() {
            return;
        }
        let skia_renderer = self.skia_renderer.as_mut().unwrap();
        let vsync = self.vsync.as_mut().unwrap();

        if self.font_changed_last_frame {
            self.font_changed_last_frame = false;
            self.renderer.prepare_lines(true);
        }
        self.renderer.draw_frame(skia_renderer.canvas(), dt);
        skia_renderer.flush();
        {
            tracy_gpu_zone!("wait for vsync");
            vsync.wait_for_vsync();
        }
        skia_renderer.swap_buffers();
        if self.ui_state == UIState::FirstFrame {
            skia_renderer.window().set_visible(true);
            self.ui_state = UIState::Showing;
        }
        tracy_frame();
        tracy_gpu_collect();
    }

    pub fn animate_frame(&mut self, dt: f32) -> bool {
        tracy_zone!("animate_frame", 0);

        let res = self
            .renderer
            .animate_frame(&self.get_grid_rect_from_window(GridSize::default()), dt);
        tracy_plot!("animate_frame", res as u8 as f64);
        self.renderer.prepare_lines(false);
        #[allow(clippy::let_and_return)]
        res
    }

    pub fn try_create_window(
        &mut self,
        event_loop: &ActiveEventLoop,
        proxy: &EventLoopProxy<EventPayload>,
    ) {
        tracy_zone!("try_create_window");
        let maximized = matches!(self.initial_window_size, WindowSize::Maximized);
<<<<<<< HEAD
        let window_config = create_window(event_loop, maximized, &self.title);
=======

        let window_config = create_window(event_loop, maximized, &self.title, &self.settings);
>>>>>>> 5669d4cf
        let window = &window_config.window;

        let WindowSettings {
            input_ime,
            theme,
            transparency,
            window_blurred,
            fullscreen,
            #[cfg(target_os = "macos")]
            input_macos_option_key_is_meta,
            ..
        } = self.settings.get::<WindowSettings>();

        window.set_ime_allowed(input_ime);

        // It's important that this is created before the window is resized, since it can change the padding and affect the size
        #[cfg(target_os = "macos")]
        {
            self.macos_feature = Some(MacosWindowFeature::from_winit_window(
                window,
                self.settings.clone(),
            ));
        }

        let scale_factor = window.scale_factor();
        self.renderer.handle_os_scale_factor_change(scale_factor);

        let mut size = PhysicalSize::default();
        match self.initial_window_size {
            WindowSize::Maximized => {}
            WindowSize::Grid(grid_size) => {
                let window_size = self.get_window_size_from_grid(&grid_size);
                size = PhysicalSize::new(window_size.width, window_size.height);
            }
            WindowSize::NeovimGrid => {
                let grid_size = self.renderer.get_grid_size();
                let window_size = self.get_window_size_from_grid(&grid_size);
                size = PhysicalSize::new(window_size.width, window_size.height);
            }
            WindowSize::Size(window_size) => {
                size = window_size;
            }
        };
        if !maximized {
            tracy_zone!("request_inner_size");
            let _ = window.request_inner_size(size);
        }

        // Check that window is visible in some monitor, and reposition it if not.
        if let Ok(previous_position) = window.outer_position() {
            if let Some(current_monitor) = window.current_monitor() {
                let monitor_position = current_monitor.position();
                let monitor_size = current_monitor.size();
                let monitor_width = monitor_size.width as i32;
                let monitor_height = monitor_size.height as i32;

                let window_position = previous_position;

                let window_size = window.outer_size();
                let window_width = window_size.width as i32;
                let window_height = window_size.height as i32;

                if window_position.x + window_width < monitor_position.x
                    || window_position.y + window_height < monitor_position.y
                    || window_position.x > monitor_position.x + monitor_width
                    || window_position.y > monitor_position.y + monitor_height
                {
                    window.set_outer_position(monitor_position);
                };
            };
        }
        log::info!("Showing window size: {:#?}, maximized: {}", size, maximized);
        let is_wayland = matches!(
            window.window_handle().unwrap().as_raw(),
            RawWindowHandle::Wayland(_)
        );
        // On Wayland we can show the window now, since internally it's only shown after the first rendering
        // On the other platforms the window is shown after rendering to avoid flickering
        if is_wayland {
            window.set_visible(true);
        }

        let cmd_line_settings = self.settings.get::<CmdLineSettings>();
        let srgb = cmd_line_settings.srgb;
        let vsync_enabled = cmd_line_settings.vsync;
        let skia_renderer =
            create_skia_renderer(window_config, srgb, vsync_enabled, self.settings.clone());
        let window = skia_renderer.window();

        self.saved_inner_size = window.inner_size();

        log::info!(
            "window created (scale_factor: {:.4}, font_dimensions: {:?})",
            scale_factor,
            self.renderer.grid_renderer.grid_scale
        );

        window.set_blur(window_blurred && transparency < 1.0);
        if fullscreen {
            let handle = window.current_monitor();
            window.set_fullscreen(Some(Fullscreen::Borderless(handle)));
        }

        match theme.as_str() {
            "light" => set_background("light"),
            "dark" => set_background("dark"),
            "auto" => match window.theme() {
                Some(Theme::Light) => set_background("light"),
                Some(Theme::Dark) => set_background("dark"),
                None => {}
            },
            _ => {}
        }

        self.vsync = Some(VSync::new(
            vsync_enabled,
            skia_renderer.as_ref(),
            proxy.clone(),
            self.settings.clone(),
        ));

        {
            tracy_zone!("request_redraw");
            window.request_redraw();
        }

        self.ui_state = UIState::FirstFrame;
        self.skia_renderer = Some(skia_renderer);
        #[cfg(target_os = "macos")]
        self.set_macos_option_as_meta(input_macos_option_key_is_meta);
    }

    pub fn handle_draw_commands(&mut self, batch: Vec<DrawCommand>) {
        tracy_zone!("handle_draw_commands");
        let handle_draw_commands_result = self.renderer.handle_draw_commands(batch);

        self.font_changed_last_frame |= handle_draw_commands_result.font_changed;

        if self.ui_state == UIState::Initing && handle_draw_commands_result.should_show {
            log::info!("Showing the Window");
            println!("Showing the Window");
            self.ui_state = UIState::WaitingForWindowCreate;
        };
    }

    fn handle_config_changed(&mut self, config: HotReloadConfigs) {
        tracy_zone!("handle_config_changed");
        self.renderer.handle_config_changed(config);
        self.font_changed_last_frame = true;
    }

    fn calculate_window_padding(&self) -> WindowPadding {
        let window_settings = self.settings.get::<WindowSettings>();
        #[cfg(not(target_os = "macos"))]
        let window_padding_top = window_settings.padding_top;

        #[cfg(target_os = "macos")]
        let window_padding_top = {
            let mut padding_top = window_settings.padding_top;
            if let Some(macos_feature) = &self.macos_feature {
                padding_top += macos_feature.extra_titlebar_height_in_pixels();
            }
            padding_top
        };

        WindowPadding {
            top: window_padding_top,
            left: window_settings.padding_left,
            right: window_settings.padding_right,
            bottom: window_settings.padding_bottom,
        }
    }

    pub fn prepare_frame(&mut self) -> ShouldRender {
        tracy_zone!("prepare_frame", 0);
        let mut should_render = ShouldRender::Wait;

        let window_padding = self.calculate_window_padding();
        let padding_changed = window_padding != self.window_padding;

        // Don't render until the UI is fully entered and the window is shown
        if self.ui_state < UIState::FirstFrame {
            return ShouldRender::Wait;
        } else if self.ui_state == UIState::FirstFrame {
            should_render = ShouldRender::Immediately;
        }

        // The skia renderer shuld always be created when this point is reached, since the < UIState::FirstFrame check will return true
        let skia_renderer = self.skia_renderer.as_ref().unwrap();

        let resize_requested = self.requested_columns.is_some() || self.requested_lines.is_some();
        if resize_requested {
            // Resize requests (columns/lines) have priority over normal window sizing.
            // So, deal with them first and resize the window programmatically.
            // The new window size will then be processed in the following frame.
            self.update_window_size_from_grid();
        } else if skia_renderer.window().is_minimized() != Some(true) {
            // NOTE: Only actually resize the grid when the window is not minimized
            // Some platforms return a zero size when that is the case, so we should not try to resize to that.
            let new_size = skia_renderer.window().inner_size();
            if self.saved_inner_size != new_size || self.font_changed_last_frame || padding_changed
            {
                self.window_padding = window_padding;
                self.saved_inner_size = new_size;

                self.update_grid_size_from_window();
                should_render = ShouldRender::Immediately;
            }
        }

        self.update_ime_position(false);

        should_render.update(self.renderer.prepare_frame());

        should_render
    }

    pub fn get_grid_size(&self) -> GridSize<u32> {
        self.renderer.get_grid_size()
    }

    fn get_window_size_from_grid(&self, grid_size: &GridSize<u32>) -> PixelSize<u32> {
        let window_padding = self.calculate_window_padding();

        let window_padding_size = PixelSize::new(
            window_padding.left + window_padding.right,
            window_padding.top + window_padding.bottom,
        );

        let window_size = (*grid_size * self.renderer.grid_renderer.grid_scale)
            .floor()
            .try_cast()
            .unwrap()
            + window_padding_size;

        log::info!(
            "get_window_size_from_grid: Grid Size: {:?}, Window Size {:?}",
            grid_size,
            window_size
        );
        window_size
    }

    fn update_window_size_from_grid(&mut self) {
        let window = self.skia_renderer.as_ref().unwrap().window();

        let grid_size = clamped_grid_size(&GridSize::new(
            self.requested_columns.take().unwrap_or(
                self.saved_grid_size
                    .map_or(DEFAULT_GRID_SIZE.width, |v| v.width),
            ),
            self.requested_lines.take().unwrap_or(
                self.saved_grid_size
                    .map_or(DEFAULT_GRID_SIZE.height, |v| v.height),
            ),
        ));
        let new_size = self.get_window_size_from_grid(&grid_size);

        let new_size = winit::dpi::PhysicalSize {
            width: new_size.width,
            height: new_size.height,
        };
        let _ = window.request_inner_size(new_size);
    }

    fn get_grid_size_from_window(&self, min: GridSize<u32>) -> GridSize<u32> {
        let window_padding = self.window_padding;
        let window_padding_size: PixelSize<u32> = PixelSize::new(
            window_padding.left + window_padding.right,
            window_padding.top + window_padding.bottom,
        );

        let content_size =
            PixelSize::new(self.saved_inner_size.width, self.saved_inner_size.height)
                - window_padding_size;

        let grid_size = (content_size / self.renderer.grid_renderer.grid_scale)
            .floor()
            .try_cast()
            .unwrap();

        grid_size.max(min)
    }

    fn get_grid_rect_from_window(&self, min: GridSize<u32>) -> GridRect<f32> {
        let size = self.get_grid_size_from_window(min).try_cast().unwrap();
        let pos = PixelPos::new(self.window_padding.left, self.window_padding.top).cast()
            / self.renderer.grid_renderer.grid_scale;
        GridRect::<f32>::from_origin_and_size(pos, size)
    }

    fn update_grid_size_from_window(&mut self) {
        let grid_size = self.get_grid_size_from_window(MIN_GRID_SIZE);

        if self.saved_grid_size.as_ref() == Some(&grid_size) {
            trace!("Grid matched saved size, skip update.");
            return;
        }
        self.saved_grid_size = Some(grid_size);
        log::info!(
            "Resizing grid based on window size. Grid Size: {:?}, Window Size {:?}",
            grid_size,
            self.saved_inner_size
        );
        send_ui(ParallelCommand::Resize {
            width: grid_size.width.into(),
            height: grid_size.height.into(),
        });
    }

    fn update_ime_position(&mut self, force: bool) {
        if !self.ime_enabled || self.skia_renderer.is_none() {
            return;
        }
        let skia_renderer = self.skia_renderer.as_ref().unwrap();
        let grid_scale = self.renderer.grid_renderer.grid_scale;
        let font_dimensions = GridSize::new(1.0, 1.0) * grid_scale;
        let position = self.renderer.get_cursor_destination();
        let position = position.try_cast::<u32>().unwrap();
        let position = dpi::PhysicalPosition {
            x: position.x,
            y: position.y,
        };
        // NOTE: some compositors don't like excluding too much and try to render popup at the
        // bottom right corner of the provided area, so exclude just the full-width char to not
        // obscure the cursor and not render popup at the end of the window.
        let width = (font_dimensions.width * 2.0).ceil() as u32;
        let height = font_dimensions.height.ceil() as u32;
        let size = dpi::PhysicalSize::new(width, height);
        let area = (position, size);
        if force || self.ime_area != area {
            self.ime_area = (position, size);
            skia_renderer.window().set_ime_cursor_area(position, size);
        }
    }

    fn handle_scale_factor_update(&mut self, scale_factor: f64) {
        if self.skia_renderer.is_none() {
            return;
        }
        let skia_renderer = self.skia_renderer.as_mut().unwrap();
        #[cfg(target_os = "macos")]
        self.macos_feature
            .as_mut()
            .unwrap()
            .handle_scale_factor_update(scale_factor);
        self.renderer.handle_os_scale_factor_change(scale_factor);
        skia_renderer.resize();
    }
}<|MERGE_RESOLUTION|>--- conflicted
+++ resolved
@@ -443,12 +443,7 @@
     ) {
         tracy_zone!("try_create_window");
         let maximized = matches!(self.initial_window_size, WindowSize::Maximized);
-<<<<<<< HEAD
-        let window_config = create_window(event_loop, maximized, &self.title);
-=======
-
         let window_config = create_window(event_loop, maximized, &self.title, &self.settings);
->>>>>>> 5669d4cf
         let window = &window_config.window;
 
         let WindowSettings {
