use std::sync::Arc;

use super::{
    KeyboardManager, MouseManager, UserEvent, WindowCommand, WindowSettings, WindowSettingsChanged,
};

#[cfg(target_os = "macos")]
use {
    crate::{error_msg, window::settings},
    winit::platform::macos::{self, WindowExtMacOS},
};

#[cfg(windows)]
use crate::windows_utils::{register_right_click, unregister_right_click};
use crate::{
    bridge::{send_ui, ParallelCommand, SerialCommand},
    profiling::{tracy_frame, tracy_gpu_collect, tracy_gpu_zone, tracy_plot, tracy_zone},
<<<<<<< HEAD
    renderer::{DrawCommand, Renderer, RendererSettingsChanged, VSync, WindowConfig},
=======
    renderer::{
        create_skia_renderer, DrawCommand, Renderer, RendererSettingsChanged, SkiaRenderer, VSync,
        WindowConfig,
    },
>>>>>>> 866e3c29
    settings::{
        clamped_grid_size, FontSettings, HotReloadConfigs, SettingsChanged, DEFAULT_GRID_SIZE,
        MIN_GRID_SIZE, SETTINGS,
    },
    units::{GridPos, GridRect, GridSize, PixelPos, PixelSize},
    window::{ShouldRender, WindowSize},
    CmdLineSettings,
};

#[cfg(target_os = "macos")]
use super::macos::MacosWindowFeature;

#[cfg(target_os = "macos")]
use icrate::Foundation::MainThreadMarker;

use log::trace;
use winit::{
    dpi,
    event::{Event, WindowEvent},
    event_loop::EventLoopProxy,
    window::{Fullscreen, Theme, Window},
};

#[derive(Copy, Clone, Debug, Eq, PartialEq)]
pub struct WindowPadding {
    pub top: u32,
    pub left: u32,
    pub right: u32,
    pub bottom: u32,
}

pub fn set_background(background: &str) {
    send_ui(ParallelCommand::SetBackground(background.to_string()));
}

#[derive(PartialEq)]
enum UIState {
    Initing, // Running init.vim/lua
    FirstFrame,
    Showing, // No pending resizes
}

pub struct WinitWindowWrapper<'a> {
    // Don't rearrange this, unless you have a good reason to do so
    // The destruction order has to be correct
    pub window: &'a Window,
    pub renderer: Renderer<'a>,
    keyboard_manager: KeyboardManager,
    mouse_manager: MouseManager,
    title: String,
    fullscreen: bool,
    font_changed_last_frame: bool,
    saved_inner_size: dpi::PhysicalSize<u32>,
    saved_grid_size: Option<GridSize<u32>>,
    ime_enabled: bool,
    ime_position: dpi::PhysicalPosition<i32>,
    requested_columns: Option<u32>,
    requested_lines: Option<u32>,
    ui_state: UIState,
    window_padding: WindowPadding,
    initial_window_size: WindowSize,
    is_minimized: bool,
    theme: Option<Theme>,
    pub vsync: VSync,
    #[cfg(target_os = "macos")]
    pub macos_feature: MacosWindowFeature,
}

impl<'a> WinitWindowWrapper<'a> {
    pub fn new(
        window: &'a Window,
        initial_window_size: WindowSize,
        initial_font_settings: Option<FontSettings>,
        proxy: EventLoopProxy<UserEvent>,
    ) -> Self {
        let cmd_line_settings = SETTINGS.get::<CmdLineSettings>();
        let srgb = cmd_line_settings.srgb;
        let vsync_enabled = cmd_line_settings.vsync;

        let scale_factor = window.scale_factor();
        let renderer = Renderer::new(scale_factor, initial_font_settings, &window);
        let saved_inner_size = window.inner_size();

        log::info!(
            "window created (scale_factor: {:.4}, font_dimensions: {:?})",
            scale_factor,
            renderer.grid_renderer.grid_scale.0,
        );

        let WindowSettings {
            input_ime,
            theme,
            transparency,
            window_blurred,
            ..
        } = SETTINGS.get::<WindowSettings>();

        window.set_blur(window_blurred && transparency < 1.0);

        match theme.as_str() {
            "light" => set_background("light"),
            "dark" => set_background("dark"),
            "auto" => match window.theme() {
                Some(Theme::Light) => set_background("light"),
                Some(Theme::Dark) => set_background("dark"),
                None => {}
            },
            _ => {}
        }

        let vsync = VSync::new(vsync_enabled, proxy);

        #[cfg(target_os = "macos")]
        let macos_feature = {
            let mtm = MainThreadMarker::new().expect("must be on the main thread");
            MacosWindowFeature::from_winit_window(window, mtm)
        };

        let mut wrapper = WinitWindowWrapper {
            window,
            renderer,
            keyboard_manager: KeyboardManager::new(),
            mouse_manager: MouseManager::new(),
            title: String::from("Neovide"),
            fullscreen: false,
            font_changed_last_frame: false,
            saved_inner_size,
            saved_grid_size: None,
            ime_enabled: input_ime,
            ime_position: dpi::PhysicalPosition::new(-1, -1),
            requested_columns: None,
            requested_lines: None,
            ui_state: UIState::Initing,
            window_padding: WindowPadding {
                left: 0,
                right: 0,
                top: 0,
                bottom: 0,
            },
            initial_window_size,
            is_minimized: false,
            theme: None,
            vsync,
            #[cfg(target_os = "macos")]
            macos_feature,
        };

        wrapper.set_ime(input_ime);
        wrapper
    }

    pub fn toggle_fullscreen(&mut self) {
        let window = &self.window;
        if self.fullscreen {
            window.set_fullscreen(None);
        } else {
            let handle = window.current_monitor();
            window.set_fullscreen(Some(Fullscreen::Borderless(handle)));
        }

        self.fullscreen = !self.fullscreen;
    }

    #[cfg(target_os = "macos")]
    pub fn set_macos_option_as_meta(&mut self, option: settings::OptionAsMeta) {
        let winit_option = match option {
            settings::OptionAsMeta::OnlyLeft => macos::OptionAsAlt::OnlyLeft,
            settings::OptionAsMeta::OnlyRight => macos::OptionAsAlt::OnlyRight,
            settings::OptionAsMeta::Both => macos::OptionAsAlt::Both,
            settings::OptionAsMeta::None => macos::OptionAsAlt::None,
        };
        if winit_option != self.window.option_as_alt() {
            self.window.set_option_as_alt(winit_option);
        }
    }

    pub fn minimize_window(&mut self) {
        let window = &self.window;

        window.set_minimized(true);
    }

    pub fn set_ime(&mut self, ime_enabled: bool) {
        self.ime_enabled = ime_enabled;
        self.window.set_ime_allowed(ime_enabled);
    }

    pub fn handle_window_command(&mut self, command: WindowCommand) {
        tracy_zone!("handle_window_commands", 0);
        match command {
            WindowCommand::TitleChanged(new_title) => self.handle_title_changed(new_title),
            WindowCommand::SetMouseEnabled(mouse_enabled) => {
                self.mouse_manager.enabled = mouse_enabled
            }
            WindowCommand::ListAvailableFonts => self.send_font_names(),
            WindowCommand::FocusWindow => {
                self.window.focus_window();
            }
            WindowCommand::Minimize => {
                self.minimize_window();
                self.is_minimized = true;
            }
            WindowCommand::ThemeChanged(new_theme) => {
                self.handle_theme_changed(new_theme);
            }
            #[cfg(windows)]
            WindowCommand::RegisterRightClick => register_right_click(),
            #[cfg(windows)]
            WindowCommand::UnregisterRightClick => unregister_right_click(),
        }
    }

    pub fn handle_window_settings_changed(&mut self, changed_setting: WindowSettingsChanged) {
        tracy_zone!("handle_window_settings_changed");
        match changed_setting {
            WindowSettingsChanged::ObservedColumns(columns) => {
                log::info!("columns changed");
                self.requested_columns = columns.map(|v| v.try_into().unwrap());
            }
            WindowSettingsChanged::ObservedLines(lines) => {
                log::info!("lines changed");
                self.requested_lines = lines.map(|v| v.try_into().unwrap());
            }
            WindowSettingsChanged::Fullscreen(fullscreen) => {
                if self.fullscreen != fullscreen {
                    self.toggle_fullscreen();
                }
            }
            WindowSettingsChanged::InputIme(ime_enabled) => {
                if self.ime_enabled != ime_enabled {
                    self.set_ime(ime_enabled);
                }
            }
            WindowSettingsChanged::WindowBlurred(blur) => {
                let WindowSettings { transparency, .. } = SETTINGS.get::<WindowSettings>();
                let transparent = transparency < 1.0;
                self.window.set_blur(blur && transparent);
            }
            #[cfg(target_os = "macos")]
            WindowSettingsChanged::InputMacosOptionKeyIsMeta(option) => {
                self.set_macos_option_as_meta(option);
            }
            #[cfg(target_os = "macos")]
            WindowSettingsChanged::InputMacosAltIsMeta(enabled) => {
                if enabled {
                    error_msg!(concat!(
                        "neovide_input_macos_alt_is_meta has now been removed. ",
                        "Use neovide_input_macos_option_key_is_meta instead. ",
                        "Please check https://neovide.dev/configuration.html#macos-option-key-is-meta for more information.",
                    ));
                }
            }
            _ => {}
        };
        #[cfg(target_os = "macos")]
        self.macos_feature.handle_settings_changed(changed_setting);
    }

    fn handle_render_settings_changed(&mut self, changed_setting: RendererSettingsChanged) {
        match changed_setting {
            RendererSettingsChanged::TextGamma(..) | RendererSettingsChanged::TextContrast(..) => {
<<<<<<< HEAD
                // TODO: rebuild the font cache
=======
                self.skia_renderer.resize();
>>>>>>> 866e3c29
                self.font_changed_last_frame = true;
            }
            _ => {}
        }
    }

    pub fn handle_title_changed(&mut self, new_title: String) {
        self.title = new_title;
        self.window.set_title(&self.title);
    }

    pub fn handle_theme_changed(&mut self, new_theme: Option<Theme>) {
        self.theme = new_theme;
        self.window.set_theme(self.theme);
    }

    pub fn send_font_names(&self) {
        let font_names = self.renderer.font_names();
        send_ui(ParallelCommand::DisplayAvailableFonts(font_names));
    }

    pub fn handle_quit(&mut self) {
        send_ui(ParallelCommand::Quit);
    }

    pub fn handle_focus_lost(&mut self) {
        send_ui(ParallelCommand::FocusLost);
    }

    pub fn handle_focus_gained(&mut self) {
        send_ui(ParallelCommand::FocusGained);
        // Got focus back after being minimized previously
        if self.is_minimized {
            // Sending <NOP> after suspend triggers the `VimResume` AutoCmd
            send_ui(SerialCommand::Keyboard("<NOP>".into()));

            self.is_minimized = false;
        }
    }

    /// Handles an event from winit and returns an boolean indicating if
    /// the window should be rendered.
    pub fn handle_event(&mut self, event: Event<UserEvent>) -> bool {
        tracy_zone!("handle_event", 0);
        self.keyboard_manager.handle_event(&event);
        self.mouse_manager.handle_event(
            &event,
            &self.keyboard_manager,
            &self.renderer,
            &self.window,
        );
        let renderer_asks_to_be_rendered = self.renderer.handle_event(&event, self.window);
        let mut should_render = true;
        match event {
            Event::Resumed => {
                tracy_zone!("Resumed");
                // No need to do anything, but handle the event so that should_render gets set
            }
            Event::WindowEvent {
                event: WindowEvent::CloseRequested,
                ..
            } => {
                tracy_zone!("CloseRequested");
                self.handle_quit();
            }
            Event::WindowEvent {
                event: WindowEvent::ScaleFactorChanged { scale_factor, .. },
                ..
            } => {
                tracy_zone!("ScaleFactorChanged");
                self.handle_scale_factor_update(scale_factor);
            }
            Event::WindowEvent {
                event: WindowEvent::Resized { .. },
                ..
            } => {
                #[cfg(target_os = "macos")]
                self.macos_feature.handle_size_changed();
            }
            Event::WindowEvent {
                event: WindowEvent::DroppedFile(path),
                ..
            } => {
                tracy_zone!("DroppedFile");
                let file_path = path.into_os_string().into_string().unwrap();
                send_ui(ParallelCommand::FileDrop(file_path));
            }
            Event::WindowEvent {
                event: WindowEvent::Focused(focus),
                ..
            } => {
                tracy_zone!("Focused");
                if focus {
                    self.handle_focus_gained();
                } else {
                    self.handle_focus_lost();
                }
            }
            Event::WindowEvent {
                event: WindowEvent::ThemeChanged(theme),
                ..
            } => {
                tracy_zone!("ThemeChanged");
                let settings = SETTINGS.get::<WindowSettings>();
                if settings.theme.as_str() == "auto" {
                    let background = match theme {
                        Theme::Light => "light",
                        Theme::Dark => "dark",
                    };
                    set_background(background);
                }
            }
            Event::WindowEvent {
                event: WindowEvent::Moved(_),
                ..
            } => {
                tracy_zone!("Moved");
                self.vsync.update(&self.window);
            }
            Event::UserEvent(UserEvent::DrawCommandBatch(batch)) => {
                self.handle_draw_commands(batch);
            }
            Event::UserEvent(UserEvent::WindowCommand(e)) => {
                self.handle_window_command(e);
            }
            Event::UserEvent(UserEvent::SettingsChanged(SettingsChanged::Window(e))) => {
                self.handle_window_settings_changed(e);
            }
            Event::UserEvent(UserEvent::SettingsChanged(SettingsChanged::Renderer(e))) => {
                self.handle_render_settings_changed(e);
            }
            Event::UserEvent(UserEvent::ConfigsChanged(config)) => {
                self.handle_config_changed(*config);
            }
            _ => {
                match event {
                    Event::WindowEvent { .. } => {
                        tracy_zone!("Unknown WindowEvent");
                    }
                    Event::AboutToWait { .. } => {
                        tracy_zone!("AboutToWait");
                    }
                    Event::DeviceEvent { .. } => {
                        tracy_zone!("DeviceEvent");
                    }
                    Event::NewEvents(..) => {
                        tracy_zone!("NewEvents");
                    }
                    _ => {
                        tracy_zone!("Unknown");
                    }
                }
                should_render = renderer_asks_to_be_rendered;
            }
        }
        self.ui_state != UIState::Initing && should_render
    }

    pub fn draw_frame(&mut self, dt: f32) {
        tracy_zone!("draw_frame");
        self.renderer.draw_frame(dt);
        tracy_frame();
        tracy_gpu_collect();
    }

    pub fn animate_frame(&mut self, dt: f32) -> bool {
        tracy_zone!("animate_frame", 0);

        let res = self
            .renderer
            .animate_frame(&self.get_grid_rect_from_window(GridSize::zero()).cast(), dt);
        tracy_plot!("animate_frame", res as u8 as f64);
        self.renderer.prepare_lines();
        #[allow(clippy::let_and_return)]
        res
    }

    fn handle_draw_commands(&mut self, batch: Vec<DrawCommand>) {
        tracy_zone!("handle_draw_commands");
        let handle_draw_commands_result = self.renderer.handle_draw_commands(batch);

        self.font_changed_last_frame |= handle_draw_commands_result.font_changed;

        if self.ui_state == UIState::Initing && handle_draw_commands_result.should_show {
            log::info!("Showing the Window");
            self.ui_state = UIState::FirstFrame;

            match self.initial_window_size {
                WindowSize::Maximized => {
                    self.window.set_visible(true);
                    self.window.set_maximized(true);
                }
                WindowSize::Grid(GridSize { width, height, .. }) => {
                    self.requested_columns = Some(width);
                    self.requested_lines = Some(height);
                    log::info!("Showing window {width}, {height}");
                    // The visibility is changed after the size is adjusted
                }
                WindowSize::NeovimGrid => {
                    let grid_size = self.renderer.get_grid_size();
                    self.requested_columns = Some(grid_size.width);
                    self.requested_lines = Some(grid_size.height);
                }
                WindowSize::Size(..) => {
                    self.requested_columns = None;
                    self.requested_lines = None;
                    self.window.set_visible(true);
                }
            }

            // Ensure that the window has the correct IME state
            self.set_ime(self.ime_enabled);
        };
    }

    fn handle_config_changed(&mut self, config: HotReloadConfigs) {
        tracy_zone!("handle_config_changed");
        self.renderer.handle_config_changed(config);
        self.font_changed_last_frame = true;
    }

    pub fn prepare_frame(&mut self) -> ShouldRender {
        tracy_zone!("prepare_frame", 0);
        let mut should_render = ShouldRender::Wait;

        let window_settings = SETTINGS.get::<WindowSettings>();
        #[cfg(not(target_os = "macos"))]
        let window_padding_top = window_settings.padding_top;
        #[cfg(target_os = "macos")]
        let window_padding_top =
            window_settings.padding_top + self.macos_feature.extra_titlebar_height_in_pixels();
        let window_padding = WindowPadding {
            top: window_padding_top,
            left: window_settings.padding_left,
            right: window_settings.padding_right,
            bottom: window_settings.padding_bottom,
        };
        let padding_changed = window_padding != self.window_padding;

        // Don't render until the UI is fully entered and the window is shown
        if self.ui_state == UIState::Initing {
            return ShouldRender::Wait;
        } else if self.ui_state == UIState::FirstFrame {
            should_render = ShouldRender::Immediately;
            self.ui_state = UIState::Showing;
        }

        let resize_requested = self.requested_columns.is_some() || self.requested_lines.is_some();
        if resize_requested {
            // Resize requests (columns/lines) have priority over normal window sizing.
            // So, deal with them first and resize the window programmatically.
            // The new window size will then be processed in the following frame.
            self.update_window_size_from_grid(&window_padding);

            // Make the window Visible only after the size is adjusted
            self.window.set_visible(true);
        } else if self.window.is_minimized() != Some(true) {
            // NOTE: Only actually resize the grid when the window is not minimized
            // Some platforms return a zero size when that is the case, so we should not try to resize to that.
            let new_size = self.window.inner_size();
            if self.saved_inner_size != new_size || self.font_changed_last_frame || padding_changed
            {
                self.window_padding = window_padding;
                self.font_changed_last_frame = false;
                self.saved_inner_size = new_size;

                self.update_grid_size_from_window();
                should_render = ShouldRender::Immediately;
            }
        }

        self.update_ime_position();

        should_render.update(self.renderer.prepare_frame());

        should_render
    }

    pub fn get_grid_size(&self) -> GridSize<u32> {
        self.renderer.get_grid_size()
    }

    fn update_window_size_from_grid(&mut self, window_padding: &WindowPadding) {
        let window = &self.window;

        let window_padding_size = PixelSize::new(
            window_padding.left + window_padding.right,
            window_padding.top + window_padding.bottom,
        );

        let grid_size = clamped_grid_size(&GridSize::new(
            self.requested_columns.take().unwrap_or(
                self.saved_grid_size
                    .map_or(DEFAULT_GRID_SIZE.width, |v| v.width),
            ),
            self.requested_lines.take().unwrap_or(
                self.saved_grid_size
                    .map_or(DEFAULT_GRID_SIZE.height, |v| v.height),
            ),
        ));

        let new_size = (grid_size.cast() * self.renderer.grid_renderer.grid_scale)
            .floor()
            .cast()
            .cast_unit()
            + window_padding_size;

        log::info!(
            "Resizing window based on grid. Grid Size: {:?}, Window Size {:?}",
            grid_size,
            new_size
        );
        let new_size = winit::dpi::PhysicalSize {
            width: new_size.width,
            height: new_size.height,
        };
        let _ = window.request_inner_size(new_size);
    }

    fn get_grid_size_from_window(&self, min: GridSize<u32>) -> GridSize<u32> {
        let window_padding = self.window_padding;
        let window_padding_size: PixelSize<u32> = PixelSize::new(
            window_padding.left + window_padding.right,
            window_padding.top + window_padding.bottom,
        );

        let content_size =
            PixelSize::new(self.saved_inner_size.width, self.saved_inner_size.height)
                - window_padding_size;

        let grid_size = (content_size.cast() / self.renderer.grid_renderer.grid_scale)
            .floor()
            .cast();

        grid_size.max(min)
    }

    fn get_grid_rect_from_window(&self, min: GridSize<u32>) -> GridRect<f32> {
        let size = self.get_grid_size_from_window(min).cast();
        let pos = PixelPos::new(self.window_padding.left, self.window_padding.top).cast()
            / self.renderer.grid_renderer.grid_scale;
        GridRect::<f32>::from_origin_and_size(pos, size)
    }

    fn update_grid_size_from_window(&mut self) {
        let grid_size = self.get_grid_size_from_window(MIN_GRID_SIZE);

        if self.saved_grid_size.as_ref() == Some(&grid_size) {
            trace!("Grid matched saved size, skip update.");
            return;
        }
        self.saved_grid_size = Some(grid_size);
        log::info!(
            "Resizing grid based on window size. Grid Size: {:?}, Window Size {:?}",
            grid_size,
            self.saved_inner_size
        );
        send_ui(ParallelCommand::Resize {
            width: grid_size.width.into(),
            height: grid_size.height.into(),
        });
    }

    fn update_ime_position(&mut self) {
        let grid_scale = self.renderer.grid_renderer.grid_scale;
        let font_dimensions = grid_scale.0;
        let mut position = self.renderer.get_cursor_destination();
        position.y += font_dimensions.height;
        let position: GridPos<i32> = (position / grid_scale).floor().cast();
        let position = dpi::PhysicalPosition {
            x: position.x,
            y: position.y,
        };
        if position != self.ime_position {
            self.ime_position = position;
            self.window.set_ime_cursor_area(
                dpi::Position::Physical(position),
                dpi::PhysicalSize::new(100, font_dimensions.height as u32),
            );
        }
    }

    fn handle_scale_factor_update(&mut self, scale_factor: f64) {
        #[cfg(target_os = "macos")]
        self.macos_feature.handle_scale_factor_update(scale_factor);
        self.renderer.handle_os_scale_factor_change(scale_factor);
    }
}<|MERGE_RESOLUTION|>--- conflicted
+++ resolved
@@ -15,14 +15,7 @@
 use crate::{
     bridge::{send_ui, ParallelCommand, SerialCommand},
     profiling::{tracy_frame, tracy_gpu_collect, tracy_gpu_zone, tracy_plot, tracy_zone},
-<<<<<<< HEAD
     renderer::{DrawCommand, Renderer, RendererSettingsChanged, VSync, WindowConfig},
-=======
-    renderer::{
-        create_skia_renderer, DrawCommand, Renderer, RendererSettingsChanged, SkiaRenderer, VSync,
-        WindowConfig,
-    },
->>>>>>> 866e3c29
     settings::{
         clamped_grid_size, FontSettings, HotReloadConfigs, SettingsChanged, DEFAULT_GRID_SIZE,
         MIN_GRID_SIZE, SETTINGS,
@@ -284,11 +277,6 @@
     fn handle_render_settings_changed(&mut self, changed_setting: RendererSettingsChanged) {
         match changed_setting {
             RendererSettingsChanged::TextGamma(..) | RendererSettingsChanged::TextContrast(..) => {
-<<<<<<< HEAD
-                // TODO: rebuild the font cache
-=======
-                self.skia_renderer.resize();
->>>>>>> 866e3c29
                 self.font_changed_last_frame = true;
             }
             _ => {}
