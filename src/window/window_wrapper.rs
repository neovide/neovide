--- conflicted
+++ resolved
@@ -227,9 +227,7 @@
                     skia_renderer.window().set_blur(blur && transparent);
                 }
             }
-<<<<<<< HEAD
             WindowSettingsChanged::Transparency(_) => self.renderer.prepare_lines(true),
-=======
             #[cfg(target_os = "windows")]
             WindowSettingsChanged::TitleBackgroundColor(color) => {
                 self.handle_title_background_color(&color);
@@ -238,8 +236,6 @@
             WindowSettingsChanged::TitleTextColor(color) => {
                 self.handle_title_text_color(&color);
             }
-
->>>>>>> 99b11003
             #[cfg(target_os = "macos")]
             WindowSettingsChanged::InputMacosOptionKeyIsMeta(option) => {
                 self.set_macos_option_as_meta(option);
