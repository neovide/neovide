use std::sync::Arc;

use log::trace;
use raw_window_handle::{HasWindowHandle, RawWindowHandle};
use winit::{
    dpi,
    event::{Ime, WindowEvent},
    event_loop::{ActiveEventLoop, EventLoopProxy},
    window::{Fullscreen, Theme},
};

use super::{
    KeyboardManager, MouseManager, UserEvent, WindowCommand, WindowSettings, WindowSettingsChanged,
};

#[cfg(target_os = "macos")]
use {
    crate::{error_msg, window::settings},
    winit::platform::macos::{self, WindowExtMacOS},
};

use crate::{
    bridge::{send_ui, ParallelCommand, SerialCommand},
    profiling::{tracy_frame, tracy_gpu_collect, tracy_gpu_zone, tracy_plot, tracy_zone},
    renderer::{
        create_skia_renderer, DrawCommand, Renderer, RendererSettingsChanged, SkiaRenderer, VSync,
    },
    settings::{
        clamped_grid_size, Config, HotReloadConfigs, Settings, SettingsChanged, DEFAULT_GRID_SIZE,
        MIN_GRID_SIZE,
    },
    units::{GridRect, GridSize, PixelPos, PixelSize},
    window::{create_window, PhysicalSize, ShouldRender, WindowSize},
    CmdLineSettings,
};
#[cfg(windows)]
use {
    crate::windows_utils::{register_right_click, unregister_right_click},
    winit::platform::windows::{BackdropType, Color, WindowExtWindows},
};

#[cfg(target_os = "macos")]
use super::macos::MacosWindowFeature;

const GRID_TOLERANCE: f32 = 1e-3;

fn round_or_op<Op: FnOnce(f32) -> f32>(v: f32, op: Op) -> f32 {
    let rounded = v.round();
    if v.abs_diff_eq(&rounded, GRID_TOLERANCE) {
        rounded
    } else {
        op(v)
    }
}

use approx::AbsDiffEq;

#[derive(Copy, Clone, Debug, Eq, PartialEq)]
pub struct WindowPadding {
    pub top: u32,
    pub left: u32,
    pub right: u32,
    pub bottom: u32,
}

pub fn set_background(background: &str) {
    send_ui(ParallelCommand::SetBackground(background.to_string()));
}

#[derive(PartialEq, PartialOrd)]
enum UIState {
    Initing, // Running init.vim/lua
    WaitingForWindowCreate,
    FirstFrame,
    Showing, // No pending resizes
}

pub struct WinitWindowWrapper {
    // Don't rearrange this, unless you have a good reason to do so
    // The destruction order has to be correct
    pub skia_renderer: Option<Box<dyn SkiaRenderer>>,
    pub renderer: Renderer,
    keyboard_manager: KeyboardManager,
    mouse_manager: MouseManager,
    title: String,
    font_changed_last_frame: bool,
    saved_inner_size: dpi::PhysicalSize<u32>,
    saved_grid_size: Option<GridSize<u32>>,
    requested_columns: Option<u32>,
    requested_lines: Option<u32>,
    ui_state: UIState,
    window_padding: WindowPadding,
    initial_window_size: WindowSize,
    is_minimized: bool,
    ime_enabled: bool,
    ime_area: (dpi::PhysicalPosition<u32>, dpi::PhysicalSize<u32>),
    pub vsync: Option<VSync>,
    #[cfg(target_os = "macos")]
    pub macos_feature: Option<MacosWindowFeature>,

    settings: Arc<Settings>,
}

impl WinitWindowWrapper {
    pub fn new(
        initial_window_size: WindowSize,
        initial_config: Config,
        settings: Arc<Settings>,
    ) -> Self {
        let saved_inner_size = Default::default();
        let renderer = Renderer::new(1.0, initial_config, settings.clone());

        Self {
            skia_renderer: None,
            renderer,
            keyboard_manager: KeyboardManager::new(settings.clone()),
            mouse_manager: MouseManager::new(settings.clone()),
            title: String::from("Neovide"),
            font_changed_last_frame: false,
            saved_inner_size,
            saved_grid_size: None,
            requested_columns: None,
            requested_lines: None,
            ui_state: UIState::Initing,
            window_padding: WindowPadding {
                left: 0,
                right: 0,
                top: 0,
                bottom: 0,
            },
            initial_window_size,
            is_minimized: false,
            vsync: None,
            ime_enabled: false,
            ime_area: Default::default(),
            #[cfg(target_os = "macos")]
            macos_feature: None,
            settings,
        }
    }

    pub fn exit(&mut self) {
        self.vsync = None;
        self.skia_renderer = None;
    }

    pub fn set_fullscreen(&mut self, fullscreen: bool) {
        if let Some(skia_renderer) = &self.skia_renderer {
            let window = skia_renderer.window();
            if fullscreen {
                let handle = window.current_monitor();
                window.set_fullscreen(Some(Fullscreen::Borderless(handle)));
            } else {
                window.set_fullscreen(None);
            }
        }
    }

    #[cfg(target_os = "macos")]
    pub fn set_macos_option_as_meta(&mut self, option: settings::OptionAsMeta) {
        let winit_option = match option {
            settings::OptionAsMeta::OnlyLeft => macos::OptionAsAlt::OnlyLeft,
            settings::OptionAsMeta::OnlyRight => macos::OptionAsAlt::OnlyRight,
            settings::OptionAsMeta::Both => macos::OptionAsAlt::Both,
            settings::OptionAsMeta::None => macos::OptionAsAlt::None,
        };

        if let Some(skia_renderer) = &self.skia_renderer {
            let window = skia_renderer.window();
            if winit_option != window.option_as_alt() {
                window.set_option_as_alt(winit_option);
            }
        }
    }

    #[cfg(target_os = "macos")]
    pub fn set_simple_fullscreen(&mut self, fullscreen: bool) {
        if let Some(skia_renderer) = &self.skia_renderer {
            let window = skia_renderer.window();
            window.set_simple_fullscreen(fullscreen);
        }
    }

    pub fn minimize_window(&mut self) {
        if let Some(skia_renderer) = &self.skia_renderer {
            let window = skia_renderer.window();

            window.set_minimized(true);
        }
    }

    pub fn set_ime(&mut self, ime_enabled: bool) {
        if let Some(skia_renderer) = &self.skia_renderer {
            skia_renderer.window().set_ime_allowed(ime_enabled);
        }
    }

    pub fn handle_window_command(&mut self, command: WindowCommand) {
        tracy_zone!("handle_window_commands", 0);
        match command {
            WindowCommand::TitleChanged(new_title) => self.handle_title_changed(new_title),
            WindowCommand::SetMouseEnabled(mouse_enabled) => {
                self.mouse_manager.enabled = mouse_enabled
            }
            WindowCommand::ListAvailableFonts => self.send_font_names(),
            WindowCommand::FocusWindow => {
                if let Some(skia_renderer) = &self.skia_renderer {
                    skia_renderer.window().focus_window();
                }
            }
            WindowCommand::Minimize => {
                self.minimize_window();
                self.is_minimized = true;
            }
            WindowCommand::ThemeChanged(new_theme) => {
                self.handle_theme_changed(new_theme);
            }
            #[cfg(windows)]
            WindowCommand::RegisterRightClick => register_right_click(),
            #[cfg(windows)]
            WindowCommand::UnregisterRightClick => unregister_right_click(),
        }
    }

    pub fn handle_window_settings_changed(&mut self, changed_setting: WindowSettingsChanged) {
        tracy_zone!("handle_window_settings_changed");
        match changed_setting {
            WindowSettingsChanged::ObservedColumns(columns) => {
                log::info!("columns changed");
                self.requested_columns = columns.map(|v| v.try_into().unwrap());
            }
            WindowSettingsChanged::ObservedLines(lines) => {
                log::info!("lines changed");
                self.requested_lines = lines.map(|v| v.try_into().unwrap());
            }
            WindowSettingsChanged::Fullscreen(fullscreen) => {
                self.set_fullscreen(fullscreen);
            }
            WindowSettingsChanged::InputIme(ime_enabled) => {
                self.set_ime(ime_enabled);
            }
            WindowSettingsChanged::ScaleFactor(user_scale_factor) => {
                let renderer = &mut self.renderer;
                renderer.user_scale_factor = user_scale_factor.into();
                renderer.grid_renderer.handle_scale_factor_update(
                    renderer.os_scale_factor * renderer.user_scale_factor,
                );
                self.font_changed_last_frame = true;
            }
            WindowSettingsChanged::WindowBlurred(blur) => {
                if let Some(skia_renderer) = &self.skia_renderer {
                    let WindowSettings { opacity, .. } = self.settings.get::<WindowSettings>();
                    let transparent = opacity < 1.0;
                    skia_renderer.window().set_blur(blur && transparent);
                }
                self.apply_blur(blur, None);
            }
            #[cfg(target_os = "macos")]
            WindowSettingsChanged::WindowBlurredRadius(radius) => {
                let WindowSettings { window_blurred, .. } = self.settings.get::<WindowSettings>();
                self.apply_blur(window_blurred, Some(radius));
            }
            WindowSettingsChanged::Opacity(..) | WindowSettingsChanged::NormalOpacity(..) => {
                self.renderer.prepare_lines(true);
            }
            #[cfg(target_os = "windows")]
            WindowSettingsChanged::TitleBackgroundColor(color) => {
                self.handle_title_background_color(&color);
            }
            #[cfg(target_os = "windows")]
            WindowSettingsChanged::TitleTextColor(color) => {
                self.handle_title_text_color(&color);
            }

            #[cfg(target_os = "macos")]
            WindowSettingsChanged::InputMacosOptionKeyIsMeta(option) => {
                self.set_macos_option_as_meta(option);
            }
            #[cfg(target_os = "macos")]
            WindowSettingsChanged::InputMacosAltIsMeta(enabled) => {
                if enabled {
                    error_msg!(concat!(
                        "neovide_input_macos_alt_is_meta has now been removed. ",
                        "Use neovide_input_macos_option_key_is_meta instead. ",
                        "Please check https://neovide.dev/configuration.html#macos-option-key-is-meta for more information.",
                    ));
                }
            }
            #[cfg(target_os = "macos")]
            WindowSettingsChanged::MacosSimpleFullscreen(fullscreen) => {
                self.set_simple_fullscreen(fullscreen);
            }
            _ => {}
        };
        #[cfg(target_os = "macos")]
        if let Some(macos_feature) = &self.macos_feature {
            macos_feature.handle_settings_changed(changed_setting);
        }
    }

    fn handle_render_settings_changed(&mut self, changed_setting: RendererSettingsChanged) {
        match changed_setting {
            RendererSettingsChanged::TextGamma(..) | RendererSettingsChanged::TextContrast(..) => {
                if let Some(skia_renderer) = &mut self.skia_renderer {
                    skia_renderer.resize();
                }
                self.font_changed_last_frame = true;
            }
            _ => {}
        }
    }

    pub fn handle_title_changed(&mut self, new_title: String) {
        self.title = new_title;
        if let Some(skia_renderer) = &self.skia_renderer {
            skia_renderer.window().set_title(&self.title);
        }
    }

    pub fn handle_theme_changed(&mut self, new_theme: Option<Theme>) {
        if let Some(skia_renderer) = &self.skia_renderer {
            skia_renderer.window().set_theme(new_theme);
        }
    }

    pub fn send_font_names(&self) {
        let font_names = self.renderer.font_names();
        send_ui(ParallelCommand::DisplayAvailableFonts(font_names));
    }

    pub fn handle_quit(&mut self) {
        send_ui(ParallelCommand::Quit);
    }

    pub fn handle_focus_lost(&mut self) {
        send_ui(ParallelCommand::FocusLost);
    }

    pub fn handle_focus_gained(&mut self) {
        send_ui(ParallelCommand::FocusGained);
        // Got focus back after being minimized previously
        if self.is_minimized {
            // Sending <NOP> after suspend triggers the `VimResume` AutoCmd
            send_ui(SerialCommand::Keyboard("<NOP>".into()));

            self.is_minimized = false;
        }
    }

    pub fn handle_window_event(&mut self, event: WindowEvent) -> bool {
        // The renderer and vsync should always be created when a window event is received
        let skia_renderer = self.skia_renderer.as_mut().unwrap();
        let vsync = self.vsync.as_mut().unwrap();

        self.mouse_manager.handle_event(
            &event,
            &self.keyboard_manager,
            &self.renderer,
            skia_renderer.window(),
        );
        self.keyboard_manager.handle_event(&event);
        self.renderer.handle_event(&event);
        let mut should_render = true;

        match event {
            WindowEvent::CloseRequested => {
                tracy_zone!("CloseRequested");
                self.handle_quit();
            }
            WindowEvent::ScaleFactorChanged { scale_factor, .. } => {
                tracy_zone!("ScaleFactorChanged");
                self.handle_scale_factor_update(scale_factor);
            }
            WindowEvent::Resized { .. } => {
                skia_renderer.resize();
                #[cfg(target_os = "macos")]
                self.macos_feature.as_mut().unwrap().handle_size_changed();
            }
            WindowEvent::DroppedFile(path) => {
                tracy_zone!("DroppedFile");
                let file_path = path.into_os_string().into_string().unwrap();
                send_ui(ParallelCommand::FileDrop(file_path));
            }
            WindowEvent::Focused(focus) => {
                tracy_zone!("Focused");
                if focus {
                    self.handle_focus_gained();
                } else {
                    self.handle_focus_lost();
                }
            }
            WindowEvent::ThemeChanged(theme) => {
                tracy_zone!("ThemeChanged");
                let settings = self.settings.get::<WindowSettings>();
                if settings.theme.as_str() == "auto" {
                    let background = match theme {
                        Theme::Light => "light",
                        Theme::Dark => "dark",
                    };
                    set_background(background);
                }
            }
            WindowEvent::Moved(_) => {
                tracy_zone!("Moved");
                vsync.update(skia_renderer.window());
            }
            WindowEvent::Ime(Ime::Enabled) => {
                log::info!("Ime enabled");
                self.ime_enabled = true;
                self.update_ime_position(true);
            }
            WindowEvent::Ime(Ime::Disabled) => {
                log::info!("Ime disabled");
                self.ime_enabled = false;
            }
            _ => {
                tracy_zone!("Unknown WindowEvent");
                should_render = false;
            }
        }
        self.ui_state >= UIState::FirstFrame && should_render
    }

    pub fn handle_user_event(&mut self, event: UserEvent) {
        match event {
            UserEvent::DrawCommandBatch(batch) => {
                self.handle_draw_commands(batch);
            }
            UserEvent::WindowCommand(e) => {
                self.handle_window_command(e);
            }
            UserEvent::SettingsChanged(SettingsChanged::Window(e)) => {
                self.handle_window_settings_changed(e);
            }
            UserEvent::SettingsChanged(SettingsChanged::Renderer(e)) => {
                self.handle_render_settings_changed(e);
            }
            UserEvent::ConfigsChanged(config) => {
                self.handle_config_changed(*config);
            }
            UserEvent::ShowProgressBar { percent, .. } => {
                self.renderer.progress_bar.start(percent);
            }
            _ => {}
        }
    }

    pub fn draw_frame(&mut self, dt: f32) {
        tracy_zone!("draw_frame");
        if self.skia_renderer.is_none() {
            return;
        }
        let skia_renderer = self.skia_renderer.as_mut().unwrap();
        let vsync = self.vsync.as_mut().unwrap();

        self.renderer.draw_frame(skia_renderer.canvas(), dt);
        skia_renderer.flush();
        {
            tracy_gpu_zone!("wait for vsync");
            vsync.wait_for_vsync();
        }
        skia_renderer.swap_buffers();
        if self.ui_state == UIState::FirstFrame {
            skia_renderer.window().set_visible(true);
            self.ui_state = UIState::Showing;
        }
        tracy_frame();
        tracy_gpu_collect();
    }

    #[cfg(target_os = "macos")]
    pub fn apply_blur(&mut self, blur: bool, radius: Option<i64>) {
        use crate::window::settings::ACRYLIC_DEFAULT_RADIUS;
        let WindowSettings {
            opacity,
            window_blurred_radius,
            ..
        } = self.settings.get::<WindowSettings>();
        let transparent = opacity < 1.0;
        let radius = radius
            .or(Some(window_blurred_radius))
            .or(Some(ACRYLIC_DEFAULT_RADIUS));

        if let Some(macos_feature) = &self.macos_feature {
            macos_feature.set_blur(blur && transparent, radius);
        }
    }

    #[cfg(not(target_os = "macos"))]
    pub fn apply_blur(&mut self, blur: bool, _radius: Option<i64>) {
        let WindowSettings { transparency, .. } = self.settings.get::<WindowSettings>();
        let transparent = transparency < 1.0;

        if let Some(skia_renderer) = &self.skia_renderer {
            skia_renderer.window().set_blur(blur && transparent);
        }
    }

    pub fn animate_frame(&mut self, dt: f32) -> bool {
        tracy_zone!("animate_frame", 0);

        let res = self
            .renderer
            .animate_frame(&self.get_grid_rect_from_window(GridSize::default()), dt);
        tracy_plot!("animate_frame", res as u8 as f64);
        self.renderer.prepare_lines(false);
        #[allow(clippy::let_and_return)]
        res
    }

    pub fn try_create_window(
        &mut self,
        event_loop: &ActiveEventLoop,
        proxy: &EventLoopProxy<UserEvent>,
    ) {
        if self.ui_state != UIState::WaitingForWindowCreate {
            return;
        }
        tracy_zone!("create_window");

        let maximized = matches!(self.initial_window_size, WindowSize::Maximized);

        let window_config = create_window(event_loop, maximized, &self.title, &self.settings);
        let window = &window_config.window;

        let WindowSettings {
            input_ime,
            theme,
            opacity,
            normal_opacity,
            window_blurred,
            fullscreen,
            #[cfg(target_os = "macos")]
            input_macos_option_key_is_meta,
            #[cfg(target_os = "macos")]
            macos_simple_fullscreen,

            #[cfg(target_os = "windows")]
            title_background_color,
            #[cfg(target_os = "windows")]
            title_text_color,
            ..
        } = self.settings.get::<WindowSettings>();

        window.set_ime_allowed(input_ime);

        // It's important that this is created before the window is resized, since it can change the padding and affect the size
        #[cfg(target_os = "macos")]
        {
            self.macos_feature = Some(MacosWindowFeature::from_winit_window(
                window,
                self.settings.clone(),
            ));
        }

        let scale_factor = window.scale_factor();
        self.renderer.handle_os_scale_factor_change(scale_factor);

        let mut size = PhysicalSize::default();
        match self.initial_window_size {
            WindowSize::Maximized => {}
            WindowSize::Grid(grid_size) => {
                let window_size = self.get_window_size_from_grid(&grid_size);
                size = PhysicalSize::new(window_size.width, window_size.height);
            }
            WindowSize::NeovimGrid => {
                let grid_size = self.renderer.get_grid_size();
                let window_size = self.get_window_size_from_grid(&grid_size);
                size = PhysicalSize::new(window_size.width, window_size.height);
            }
            WindowSize::Size(window_size) => {
                size = window_size;
            }
        };
        if !maximized {
            tracy_zone!("request_inner_size");
            let _ = window.request_inner_size(size);
        }

        // Check that window is visible in some monitor, and reposition it if not.
        if let Ok(previous_position) = window.outer_position() {
            if let Some(current_monitor) = window.current_monitor() {
                let monitor_position = current_monitor.position();
                let monitor_size = current_monitor.size();
                let monitor_width = monitor_size.width as i32;
                let monitor_height = monitor_size.height as i32;

                let window_position = previous_position;

                let window_size = window.outer_size();
                let window_width = window_size.width as i32;
                let window_height = window_size.height as i32;

                if window_position.x + window_width < monitor_position.x
                    || window_position.y + window_height < monitor_position.y
                    || window_position.x > monitor_position.x + monitor_width
                    || window_position.y > monitor_position.y + monitor_height
                {
                    window.set_outer_position(monitor_position);
                };
            };
        }
        log::info!("Showing window size: {size:#?}, maximized: {maximized}");
        let is_wayland = matches!(
            window.window_handle().unwrap().as_raw(),
            RawWindowHandle::Wayland(_)
        );
        // On Wayland we can show the window now, since internally it's only shown after the first rendering
        // On the other platforms the window is shown after rendering to avoid flickering
        if is_wayland {
            window.set_visible(true);
        }

        let cmd_line_settings = self.settings.get::<CmdLineSettings>();
        let srgb = cmd_line_settings.srgb;
        let vsync_enabled = cmd_line_settings.vsync;
        let skia_renderer =
            create_skia_renderer(window_config, srgb, vsync_enabled, self.settings.clone());
        let window = skia_renderer.window();

        self.saved_inner_size = window.inner_size();

        log::info!(
            "window created (scale_factor: {:.4}, font_dimensions: {:?})",
            scale_factor,
            self.renderer.grid_renderer.grid_scale
        );

<<<<<<< HEAD
=======
        window.set_blur(window_blurred && opacity.min(normal_opacity) < 1.0);

>>>>>>> 8978d62f
        #[cfg(target_os = "windows")]
        if window_blurred {
            window.set_system_backdrop(BackdropType::TransientWindow); // Acrylic blur
        }

        self.apply_blur(window_blurred && opacity < 1.0, None);

        if fullscreen {
            let handle = window.current_monitor();
            window.set_fullscreen(Some(Fullscreen::Borderless(handle)));
        }

        match theme.as_str() {
            "light" => set_background("light"),
            "dark" => set_background("dark"),
            "auto" => match window.theme() {
                Some(Theme::Light) => set_background("light"),
                Some(Theme::Dark) => set_background("dark"),
                None => {}
            },
            _ => {}
        }

        #[cfg(target_os = "windows")]
        {
            if let Some(winit_color) = Self::parse_winit_color(&title_background_color) {
                window.set_title_background_color(Some(winit_color));
            }

            if let Some(winit_color) = Self::parse_winit_color(&title_text_color) {
                window.set_title_text_color(winit_color);
            }
        }

        self.vsync = Some(VSync::new(
            vsync_enabled,
            skia_renderer.as_ref(),
            proxy.clone(),
            self.settings.clone(),
        ));

        {
            tracy_zone!("request_redraw");
            window.request_redraw();
        }

        self.ui_state = UIState::FirstFrame;
        self.skia_renderer = Some(skia_renderer);
        #[cfg(target_os = "macos")]
        self.set_macos_option_as_meta(input_macos_option_key_is_meta);
        #[cfg(target_os = "macos")]
        self.set_simple_fullscreen(macos_simple_fullscreen);
    }

    pub fn handle_draw_commands(&mut self, batch: Vec<DrawCommand>) {
        tracy_zone!("handle_draw_commands");
        let handle_draw_commands_result = self.renderer.handle_draw_commands(batch);

        self.font_changed_last_frame |= handle_draw_commands_result.font_changed;

        if self.ui_state == UIState::Initing && handle_draw_commands_result.should_show {
            log::info!("Showing the Window");
            self.ui_state = UIState::WaitingForWindowCreate;
        };
    }

    fn handle_config_changed(&mut self, config: HotReloadConfigs) {
        tracy_zone!("handle_config_changed");
        self.renderer.handle_config_changed(config);
        self.font_changed_last_frame = true;
    }

    fn calculate_window_padding(&self) -> WindowPadding {
        let window_settings = self.settings.get::<WindowSettings>();
        #[cfg(not(target_os = "macos"))]
        let window_padding_top = window_settings.padding_top;

        #[cfg(target_os = "macos")]
        let window_padding_top = {
            let mut padding_top = window_settings.padding_top;
            if let Some(macos_feature) = &self.macos_feature {
                padding_top += macos_feature.extra_titlebar_height_in_pixels();
            }
            padding_top
        };

        WindowPadding {
            top: window_padding_top,
            left: window_settings.padding_left,
            right: window_settings.padding_right,
            bottom: window_settings.padding_bottom,
        }
    }

    pub fn prepare_frame(&mut self) -> ShouldRender {
        tracy_zone!("prepare_frame", 0);
        let mut should_render = ShouldRender::Wait;

        let window_padding = self.calculate_window_padding();
        let padding_changed = window_padding != self.window_padding;

        // Don't render until the UI is fully entered and the window is shown
        if self.ui_state < UIState::FirstFrame {
            return ShouldRender::Wait;
        } else if self.ui_state == UIState::FirstFrame {
            should_render = ShouldRender::Immediately;
        }

        // The skia renderer shuld always be created when this point is reached, since the < UIState::FirstFrame check will return true
        let skia_renderer = self.skia_renderer.as_ref().unwrap();

        let resize_requested = self.requested_columns.is_some() || self.requested_lines.is_some();
        if resize_requested {
            // Resize requests (columns/lines) have priority over normal window sizing.
            // So, deal with them first and resize the window programmatically.
            // The new window size will then be processed in the following frame.
            self.update_window_size_from_grid();
        } else if skia_renderer.window().is_minimized() != Some(true) {
            // NOTE: Only actually resize the grid when the window is not minimized
            // Some platforms return a zero size when that is the case, so we should not try to resize to that.
            let new_size = skia_renderer.window().inner_size();
            if self.saved_inner_size != new_size || self.font_changed_last_frame || padding_changed
            {
                self.window_padding = window_padding;
                self.saved_inner_size = new_size;

                self.update_grid_size_from_window();
                should_render = ShouldRender::Immediately;
            }
        }

        self.update_ime_position(false);

        should_render.update(self.renderer.prepare_frame());

        if self.font_changed_last_frame {
            self.renderer.prepare_lines(true);
            self.font_changed_last_frame = false;
        }

        should_render
    }

    pub fn get_grid_size(&self) -> GridSize<u32> {
        self.renderer.get_grid_size()
    }

    fn get_window_size_from_grid(&self, grid_size: &GridSize<u32>) -> PixelSize<u32> {
        let window_padding = self.calculate_window_padding();

        let window_padding_size = PixelSize::new(
            window_padding.left + window_padding.right,
            window_padding.top + window_padding.bottom,
        );
        let round_or_ceil = |v: PixelSize<f32>| -> PixelSize<f32> {
            PixelSize::new(
                round_or_op(v.width, f32::ceil),
                round_or_op(v.height, f32::ceil),
            )
        };

        let window_size = round_or_ceil(*grid_size * self.renderer.grid_renderer.grid_scale)
            .try_cast()
            .unwrap()
            + window_padding_size;

        log::info!(
            "get_window_size_from_grid: Grid Size: {grid_size:?}, Window Size {window_size:?}"
        );
        window_size
    }

    fn update_window_size_from_grid(&mut self) {
        let window = self.skia_renderer.as_ref().unwrap().window();

        let grid_size = clamped_grid_size(&GridSize::new(
            self.requested_columns.take().unwrap_or(
                self.saved_grid_size
                    .map_or(DEFAULT_GRID_SIZE.width, |v| v.width),
            ),
            self.requested_lines.take().unwrap_or(
                self.saved_grid_size
                    .map_or(DEFAULT_GRID_SIZE.height, |v| v.height),
            ),
        ));
        let new_size = self.get_window_size_from_grid(&grid_size);

        let new_size = winit::dpi::PhysicalSize {
            width: new_size.width,
            height: new_size.height,
        };
        let _ = window.request_inner_size(new_size);
        self.skia_renderer.as_mut().unwrap().resize();
    }

    fn get_grid_size_from_window(&self, min: GridSize<u32>) -> GridSize<u32> {
        let window_padding = self.window_padding;
        let window_padding_size: PixelSize<u32> = PixelSize::new(
            window_padding.left + window_padding.right,
            window_padding.top + window_padding.bottom,
        );

        let content_size =
            PixelSize::new(self.saved_inner_size.width, self.saved_inner_size.height)
                - window_padding_size;

        let round_or_floor = |v: GridSize<f32>| -> GridSize<f32> {
            GridSize::new(
                round_or_op(v.width, f32::floor),
                round_or_op(v.height, f32::floor),
            )
        };

        let grid_size = round_or_floor(content_size / self.renderer.grid_renderer.grid_scale)
            .try_cast()
            .unwrap();

        grid_size.max(min)
    }

    fn get_grid_rect_from_window(&self, min: GridSize<u32>) -> GridRect<f32> {
        let size = self.get_grid_size_from_window(min).try_cast().unwrap();
        let pos = PixelPos::new(self.window_padding.left, self.window_padding.top).cast()
            / self.renderer.grid_renderer.grid_scale;
        GridRect::<f32>::from_origin_and_size(pos, size)
    }

    fn update_grid_size_from_window(&mut self) {
        let grid_size = self.get_grid_size_from_window(MIN_GRID_SIZE);

        if self.saved_grid_size.as_ref() == Some(&grid_size) {
            trace!("Grid matched saved size, skip update.");
            return;
        }
        self.saved_grid_size = Some(grid_size);
        log::info!(
            "Resizing grid based on window size. Grid Size: {:?}, Window Size {:?}",
            grid_size,
            self.saved_inner_size
        );
        send_ui(ParallelCommand::Resize {
            width: grid_size.width.into(),
            height: grid_size.height.into(),
        });
    }

    fn update_ime_position(&mut self, force: bool) {
        if !self.ime_enabled || self.skia_renderer.is_none() {
            return;
        }
        let skia_renderer = self.skia_renderer.as_ref().unwrap();
        let grid_scale = self.renderer.grid_renderer.grid_scale;
        let font_dimensions = GridSize::new(1.0, 1.0) * grid_scale;
        let position = self.renderer.get_cursor_destination();
        let position = position.try_cast::<u32>().unwrap();
        let position = dpi::PhysicalPosition {
            x: position.x,
            y: position.y,
        };
        // NOTE: some compositors don't like excluding too much and try to render popup at the
        // bottom right corner of the provided area, so exclude just the full-width char to not
        // obscure the cursor and not render popup at the end of the window.
        let width = (font_dimensions.width * 2.0).ceil() as u32;
        let height = font_dimensions.height.ceil() as u32;
        let size = dpi::PhysicalSize::new(width, height);
        let area = (position, size);
        if force || self.ime_area != area {
            self.ime_area = (position, size);
            skia_renderer.window().set_ime_cursor_area(position, size);
        }
    }

    fn handle_scale_factor_update(&mut self, scale_factor: f64) {
        if self.skia_renderer.is_none() {
            return;
        }
        let skia_renderer = self.skia_renderer.as_mut().unwrap();
        #[cfg(target_os = "macos")]
        self.macos_feature
            .as_mut()
            .unwrap()
            .handle_scale_factor_update(scale_factor);
        self.renderer.handle_os_scale_factor_change(scale_factor);
        skia_renderer.resize();
    }

    #[cfg(windows)]
    fn parse_winit_color(color: &str) -> Option<Color> {
        match csscolorparser::parse(color) {
            Ok(color) => {
                let color = color.to_rgba8();
                Some(Color::from_rgb(color[0], color[1], color[2]))
            }
            _ => None,
        }
    }

    #[cfg(windows)]
    fn handle_title_background_color(&self, color: &str) {
        if let Some(skia_renderer) = &self.skia_renderer {
            let winit_color = Self::parse_winit_color(color);
            skia_renderer
                .window()
                .set_title_background_color(winit_color);
        }
    }

    #[cfg(windows)]
    fn handle_title_text_color(&self, color: &str) {
        if let Some(skia_renderer) = &self.skia_renderer {
            if let Some(winit_color) = Self::parse_winit_color(color) {
                skia_renderer.window().set_title_text_color(winit_color);
            }
        }
    }
}<|MERGE_RESOLUTION|>--- conflicted
+++ resolved
@@ -527,7 +527,6 @@
             input_ime,
             theme,
             opacity,
-            normal_opacity,
             window_blurred,
             fullscreen,
             #[cfg(target_os = "macos")]
@@ -626,11 +625,6 @@
             self.renderer.grid_renderer.grid_scale
         );
 
-<<<<<<< HEAD
-=======
-        window.set_blur(window_blurred && opacity.min(normal_opacity) < 1.0);
-
->>>>>>> 8978d62f
         #[cfg(target_os = "windows")]
         if window_blurred {
             window.set_system_backdrop(BackdropType::TransientWindow); // Acrylic blur
