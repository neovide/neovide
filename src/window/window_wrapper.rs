use super::{
    KeyboardManager, MouseManager, UserEvent, WindowCommand, WindowSettings, WindowSettingsChanged,
};

#[cfg(target_os = "macos")]
use {
    crate::{error_msg, window::settings},
    winit::platform::macos::{self, WindowExtMacOS},
};

#[cfg(windows)]
use crate::windows_utils::{register_right_click, unregister_right_click};
use crate::{
    bridge::{send_ui, ParallelCommand, SerialCommand},
    profiling::{tracy_frame, tracy_gpu_collect, tracy_gpu_zone, tracy_plot, tracy_zone},
    renderer::{
        create_skia_renderer, DrawCommand, Renderer, RendererSettingsChanged, SkiaRenderer, VSync,
    },
    settings::{
        clamped_grid_size, FontSettings, HotReloadConfigs, SettingsChanged, DEFAULT_GRID_SIZE,
        MIN_GRID_SIZE, SETTINGS,
    },
    units::{GridRect, GridSize, PixelPos, PixelSize},
    window::{create_window, PhysicalSize, ShouldRender, WindowSize},
    CmdLineSettings,
};

#[cfg(target_os = "macos")]
use super::macos::MacosWindowFeature;

#[cfg(target_os = "macos")]
use icrate::Foundation::MainThreadMarker;

use log::trace;
use raw_window_handle::{HasRawWindowHandle, RawWindowHandle};
use winit::{
    dpi,
    event::{Event, Ime, WindowEvent},
    event_loop::{EventLoopProxy, EventLoopWindowTarget},
    window::{Fullscreen, Theme},
};

#[derive(Copy, Clone, Debug, Eq, PartialEq)]
pub struct WindowPadding {
    pub top: u32,
    pub left: u32,
    pub right: u32,
    pub bottom: u32,
}

pub fn set_background(background: &str) {
    send_ui(ParallelCommand::SetBackground(background.to_string()));
}

#[derive(PartialEq, PartialOrd)]
enum UIState {
    Initing, // Running init.vim/lua
    WaitingForWindowCreate,
    FirstFrame,
    Showing, // No pending resizes
}

pub struct WinitWindowWrapper {
    // Don't rearrange this, unless you have a good reason to do so
    // The destruction order has to be correct
    pub skia_renderer: Option<Box<dyn SkiaRenderer>>,
    pub renderer: Renderer,
    keyboard_manager: KeyboardManager,
    mouse_manager: MouseManager,
    title: String,
    font_changed_last_frame: bool,
    saved_inner_size: dpi::PhysicalSize<u32>,
    saved_grid_size: Option<GridSize<u32>>,
    requested_columns: Option<u32>,
    requested_lines: Option<u32>,
    ui_state: UIState,
    window_padding: WindowPadding,
    initial_window_size: WindowSize,
    is_minimized: bool,
    ime_enabled: bool,
    ime_area: (dpi::PhysicalPosition<u32>, dpi::PhysicalSize<u32>),
    pub vsync: Option<VSync>,
    #[cfg(target_os = "macos")]
    pub macos_feature: Option<MacosWindowFeature>,
}

impl WinitWindowWrapper {
    pub fn new(
        initial_window_size: WindowSize,
        initial_font_settings: Option<FontSettings>,
    ) -> Self {
        let saved_inner_size = Default::default();
        let renderer = Renderer::new(1.0, initial_font_settings);

        Self {
            skia_renderer: None,
            renderer,
            keyboard_manager: KeyboardManager::new(),
            mouse_manager: MouseManager::new(),
            title: String::from("Neovide"),
            font_changed_last_frame: false,
            saved_inner_size,
            saved_grid_size: None,
            requested_columns: None,
            requested_lines: None,
            ui_state: UIState::Initing,
            window_padding: WindowPadding {
                left: 0,
                right: 0,
                top: 0,
                bottom: 0,
            },
            initial_window_size,
            is_minimized: false,
            vsync: None,
            ime_enabled: false,
            ime_area: Default::default(),
            #[cfg(target_os = "macos")]
            macos_feature: None,
        }
    }

    pub fn set_fullscreen(&mut self, fullscreen: bool) {
        if let Some(skia_renderer) = &self.skia_renderer {
            let window = skia_renderer.window();
            if fullscreen {
                let handle = window.current_monitor();
                window.set_fullscreen(Some(Fullscreen::Borderless(handle)));
            } else {
                window.set_fullscreen(None);
            }
        }
    }

    #[cfg(target_os = "macos")]
    pub fn set_macos_option_as_meta(&mut self, option: settings::OptionAsMeta) {
        let winit_option = match option {
            settings::OptionAsMeta::OnlyLeft => macos::OptionAsAlt::OnlyLeft,
            settings::OptionAsMeta::OnlyRight => macos::OptionAsAlt::OnlyRight,
            settings::OptionAsMeta::Both => macos::OptionAsAlt::Both,
            settings::OptionAsMeta::None => macos::OptionAsAlt::None,
        };

        if let Some(skia_renderer) = &self.skia_renderer {
            let window = skia_renderer.window();
            if winit_option != window.option_as_alt() {
                window.set_option_as_alt(winit_option);
            }
        }
    }

    pub fn minimize_window(&mut self) {
        if let Some(skia_renderer) = &self.skia_renderer {
            let window = skia_renderer.window();

            window.set_minimized(true);
        }
    }

    pub fn set_ime(&mut self, ime_enabled: bool) {
        if let Some(skia_renderer) = &self.skia_renderer {
            skia_renderer.window().set_ime_allowed(ime_enabled);
        }
    }

    pub fn handle_window_command(&mut self, command: WindowCommand) {
        tracy_zone!("handle_window_commands", 0);
        match command {
            WindowCommand::TitleChanged(new_title) => self.handle_title_changed(new_title),
            WindowCommand::SetMouseEnabled(mouse_enabled) => {
                self.mouse_manager.enabled = mouse_enabled
            }
            WindowCommand::ListAvailableFonts => self.send_font_names(),
            WindowCommand::FocusWindow => {
                if let Some(skia_renderer) = &self.skia_renderer {
                    skia_renderer.window().focus_window();
                }
            }
            WindowCommand::Minimize => {
                self.minimize_window();
                self.is_minimized = true;
            }
            WindowCommand::ThemeChanged(new_theme) => {
                self.handle_theme_changed(new_theme);
            }
            #[cfg(windows)]
            WindowCommand::RegisterRightClick => register_right_click(),
            #[cfg(windows)]
            WindowCommand::UnregisterRightClick => unregister_right_click(),
        }
    }

    pub fn handle_window_settings_changed(&mut self, changed_setting: WindowSettingsChanged) {
        tracy_zone!("handle_window_settings_changed");
        match changed_setting {
            WindowSettingsChanged::ObservedColumns(columns) => {
                log::info!("columns changed");
                self.requested_columns = columns.map(|v| v.try_into().unwrap());
            }
            WindowSettingsChanged::ObservedLines(lines) => {
                log::info!("lines changed");
                self.requested_lines = lines.map(|v| v.try_into().unwrap());
            }
            WindowSettingsChanged::Fullscreen(fullscreen) => {
                self.set_fullscreen(fullscreen);
            }
            WindowSettingsChanged::InputIme(ime_enabled) => {
                self.set_ime(ime_enabled);
            }
            WindowSettingsChanged::ScaleFactor(user_scale_factor) => {
                let renderer = &mut self.renderer;
                renderer.user_scale_factor = user_scale_factor.into();
                renderer.grid_renderer.handle_scale_factor_update(
                    renderer.os_scale_factor * renderer.user_scale_factor,
                );
                self.font_changed_last_frame = true;
            }
            WindowSettingsChanged::WindowBlurred(blur) => {
                if let Some(skia_renderer) = &self.skia_renderer {
                    let WindowSettings { transparency, .. } = SETTINGS.get::<WindowSettings>();
                    let transparent = transparency < 1.0;
                    skia_renderer.window().set_blur(blur && transparent);
                }
            }
            #[cfg(target_os = "macos")]
            WindowSettingsChanged::InputMacosOptionKeyIsMeta(option) => {
                self.set_macos_option_as_meta(option);
            }
            #[cfg(target_os = "macos")]
            WindowSettingsChanged::InputMacosAltIsMeta(enabled) => {
                if enabled {
                    error_msg!(concat!(
                        "neovide_input_macos_alt_is_meta has now been removed. ",
                        "Use neovide_input_macos_option_key_is_meta instead. ",
                        "Please check https://neovide.dev/configuration.html#macos-option-key-is-meta for more information.",
                    ));
                }
            }
            _ => {}
        };
        #[cfg(target_os = "macos")]
        if let Some(macos_feature) = &self.macos_feature {
            macos_feature.handle_settings_changed(changed_setting);
        }
    }

    fn handle_render_settings_changed(&mut self, changed_setting: RendererSettingsChanged) {
        match changed_setting {
            RendererSettingsChanged::TextGamma(..) | RendererSettingsChanged::TextContrast(..) => {
                if let Some(skia_renderer) = &mut self.skia_renderer {
                    skia_renderer.resize();
                }
                self.font_changed_last_frame = true;
            }
            _ => {}
        }
    }

    pub fn handle_title_changed(&mut self, new_title: String) {
        self.title = new_title;
        if let Some(skia_renderer) = &self.skia_renderer {
            skia_renderer.window().set_title(&self.title);
        }
    }

    pub fn handle_theme_changed(&mut self, new_theme: Option<Theme>) {
        if let Some(skia_renderer) = &self.skia_renderer {
            skia_renderer.window().set_theme(new_theme);
        }
    }

    pub fn send_font_names(&self) {
        let font_names = self.renderer.font_names();
        send_ui(ParallelCommand::DisplayAvailableFonts(font_names));
    }

    pub fn handle_quit(&mut self) {
        send_ui(ParallelCommand::Quit);
    }

    pub fn handle_focus_lost(&mut self) {
        send_ui(ParallelCommand::FocusLost);
    }

    pub fn handle_focus_gained(&mut self) {
        send_ui(ParallelCommand::FocusGained);
        // Got focus back after being minimized previously
        if self.is_minimized {
            // Sending <NOP> after suspend triggers the `VimResume` AutoCmd
            send_ui(SerialCommand::Keyboard("<NOP>".into()));

            self.is_minimized = false;
        }
    }

    /// Handles an event from winit and returns an boolean indicating if
    /// the window should be rendered.
    pub fn handle_event(&mut self, event: Event<UserEvent>) -> bool {
        tracy_zone!("handle_event", 0);

        let renderer_asks_to_be_rendered = self.renderer.handle_event(&event);
        let mut should_render = true;
        match event {
            Event::Resumed => {
                tracy_zone!("Resumed");
                // No need to do anything, but handle the event so that should_render gets set
            }
            Event::WindowEvent { event, .. } => {
                if !self.handle_window_event(event) {
                    should_render = renderer_asks_to_be_rendered;
                }
            }
            Event::UserEvent(UserEvent::DrawCommandBatch(batch)) => {
                self.handle_draw_commands(batch);
            }
            Event::UserEvent(UserEvent::WindowCommand(e)) => {
                self.handle_window_command(e);
            }
            Event::UserEvent(UserEvent::SettingsChanged(SettingsChanged::Window(e))) => {
                self.handle_window_settings_changed(e);
            }
            Event::UserEvent(UserEvent::SettingsChanged(SettingsChanged::Renderer(e))) => {
                self.handle_render_settings_changed(e);
            }
            Event::UserEvent(UserEvent::ConfigsChanged(config)) => {
                self.handle_config_changed(*config);
            }
            _ => {
                match event {
                    Event::AboutToWait { .. } => {
                        tracy_zone!("AboutToWait");
                    }
                    Event::DeviceEvent { .. } => {
                        tracy_zone!("DeviceEvent");
                    }
                    Event::NewEvents(..) => {
                        tracy_zone!("NewEvents");
                    }
                    _ => {
                        tracy_zone!("Unknown");
                    }
                }
                should_render = renderer_asks_to_be_rendered;
            }
        }
        self.ui_state >= UIState::FirstFrame && should_render
    }

    fn handle_window_event(&mut self, event: WindowEvent) -> bool {
        // The renderer and vsync should always be created when a window event is received
        let skia_renderer = self.skia_renderer.as_mut().unwrap();
        let vsync = self.vsync.as_mut().unwrap();

        self.mouse_manager.handle_event(
            &event,
            &self.keyboard_manager,
            &self.renderer,
            skia_renderer.window(),
        );
        self.keyboard_manager.handle_event(&event);

        match event {
            WindowEvent::CloseRequested => {
                tracy_zone!("CloseRequested");
                self.handle_quit();
            }
            WindowEvent::ScaleFactorChanged { scale_factor, .. } => {
                tracy_zone!("ScaleFactorChanged");
                self.handle_scale_factor_update(scale_factor);
            }
            WindowEvent::Resized { .. } => {
                skia_renderer.resize();
                #[cfg(target_os = "macos")]
                self.macos_feature.as_mut().unwrap().handle_size_changed();
            }
            WindowEvent::DroppedFile(path) => {
                tracy_zone!("DroppedFile");
                let file_path = path.into_os_string().into_string().unwrap();
                send_ui(ParallelCommand::FileDrop(file_path));
            }
            WindowEvent::Focused(focus) => {
                tracy_zone!("Focused");
                if focus {
                    self.handle_focus_gained();
                } else {
                    self.handle_focus_lost();
                }
            }
            WindowEvent::ThemeChanged(theme) => {
                tracy_zone!("ThemeChanged");
                let settings = SETTINGS.get::<WindowSettings>();
                if settings.theme.as_str() == "auto" {
                    let background = match theme {
                        Theme::Light => "light",
                        Theme::Dark => "dark",
                    };
                    set_background(background);
                }
            }
            WindowEvent::Moved(_) => {
                tracy_zone!("Moved");
                vsync.update(skia_renderer.window());
            }
            WindowEvent::Ime(Ime::Enabled) => {
                log::info!("Ime enabled");
                self.ime_enabled = true;
                self.update_ime_position(true);
            }
            WindowEvent::Ime(Ime::Disabled) => {
                log::info!("Ime disabled");
                self.ime_enabled = false;
            }
            _ => {
                tracy_zone!("Unknown WindowEvent");
                return false;
            }
        }
        true
    }

    pub fn draw_frame(&mut self, dt: f32) {
        tracy_zone!("draw_frame");
        if self.skia_renderer.is_none() {
            return;
        }
        let skia_renderer = self.skia_renderer.as_mut().unwrap();
        let vsync = self.vsync.as_mut().unwrap();

        if self.font_changed_last_frame {
            self.font_changed_last_frame = false;
            self.renderer.prepare_lines(true);
        }
        self.renderer.draw_frame(skia_renderer.canvas(), dt);
        skia_renderer.flush();
        {
            tracy_gpu_zone!("wait for vsync");
            vsync.wait_for_vsync();
        }
        skia_renderer.swap_buffers();
        if self.ui_state == UIState::FirstFrame {
            skia_renderer.window().set_visible(true);
            self.ui_state = UIState::Showing;
        }
        tracy_frame();
        tracy_gpu_collect();
    }

    pub fn animate_frame(&mut self, dt: f32) -> bool {
        tracy_zone!("animate_frame", 0);

        let res = self
            .renderer
            .animate_frame(&self.get_grid_rect_from_window(GridSize::default()), dt);
        tracy_plot!("animate_frame", res as u8 as f64);
        self.renderer.prepare_lines(false);
        #[allow(clippy::let_and_return)]
        res
    }

    pub fn try_create_window(
        &mut self,
        event_loop: &EventLoopWindowTarget<UserEvent>,
        proxy: &EventLoopProxy<UserEvent>,
    ) {
        if self.ui_state != UIState::WaitingForWindowCreate {
            return;
        }
        tracy_zone!("create_window");

        let maximized = matches!(self.initial_window_size, WindowSize::Maximized);

        let window_config = create_window(event_loop, maximized, &self.title);
        let window = &window_config.window;

        let WindowSettings {
            input_ime,
            theme,
            transparency,
            window_blurred,
            fullscreen,
            #[cfg(target_os = "macos")]
            input_macos_option_key_is_meta,
            ..
        } = SETTINGS.get::<WindowSettings>();

        window.set_ime_allowed(input_ime);

        // It's important that this is created before the window is resized, since it can change the padding and affect the size
        #[cfg(target_os = "macos")]
        {
            self.macos_feature = {
                let mtm = MainThreadMarker::new().expect("must be on the main thread");
                Some(MacosWindowFeature::from_winit_window(window, mtm))
            };
        }

        let scale_factor = window.scale_factor();
        self.renderer.handle_os_scale_factor_change(scale_factor);

        let mut size = PhysicalSize::default();
        match self.initial_window_size {
            WindowSize::Maximized => {}
            WindowSize::Grid(grid_size) => {
                let window_size = self.get_window_size_from_grid(&grid_size);
                size = PhysicalSize::new(window_size.width, window_size.height);
            }
            WindowSize::NeovimGrid => {
                let grid_size = self.renderer.get_grid_size();
                let window_size = self.get_window_size_from_grid(&grid_size);
                size = PhysicalSize::new(window_size.width, window_size.height);
            }
            WindowSize::Size(window_size) => {
                size = window_size;
            }
        };
        if !maximized {
            tracy_zone!("request_inner_size");
            let _ = window.request_inner_size(size);
        }

        // Check that window is visible in some monitor, and reposition it if not.
        if let Ok(previous_position) = window.outer_position() {
            if let Some(current_monitor) = window.current_monitor() {
                let monitor_position = current_monitor.position();
                let monitor_size = current_monitor.size();
                let monitor_width = monitor_size.width as i32;
                let monitor_height = monitor_size.height as i32;

                let window_position = previous_position;

                let window_size = window.outer_size();
                let window_width = window_size.width as i32;
                let window_height = window_size.height as i32;

                if window_position.x + window_width < monitor_position.x
                    || window_position.y + window_height < monitor_position.y
                    || window_position.x > monitor_position.x + monitor_width
                    || window_position.y > monitor_position.y + monitor_height
                {
                    window.set_outer_position(monitor_position);
                };
            };
        }
        log::info!("Showing window size: {:#?}, maximized: {}", size, maximized);
        let is_wayland = matches!(window.raw_window_handle(), RawWindowHandle::Wayland(_));
        // On Wayland we can show the window now, since internally it's only shown after the first rendering
        // On the other platforms the window is shown after rendering to avoid flickering
        if is_wayland {
            window.set_visible(true);
        }

        let cmd_line_settings = SETTINGS.get::<CmdLineSettings>();
        let srgb = cmd_line_settings.srgb;
        let vsync_enabled = cmd_line_settings.vsync;
        let skia_renderer = create_skia_renderer(window_config, srgb, vsync_enabled);
        let window = skia_renderer.window();

        self.saved_inner_size = window.inner_size();

        log::info!(
            "window created (scale_factor: {:.4}, font_dimensions: {:?})",
            scale_factor,
            self.renderer.grid_renderer.grid_scale
        );

        window.set_blur(window_blurred && transparency < 1.0);
        if fullscreen {
            let handle = window.current_monitor();
            window.set_fullscreen(Some(Fullscreen::Borderless(handle)));
        }

        match theme.as_str() {
            "light" => set_background("light"),
            "dark" => set_background("dark"),
            "auto" => match window.theme() {
                Some(Theme::Light) => set_background("light"),
                Some(Theme::Dark) => set_background("dark"),
                None => {}
            },
            _ => {}
        }

        self.vsync = Some(VSync::new(
            vsync_enabled,
            skia_renderer.as_ref(),
            proxy.clone(),
        ));

        {
            tracy_zone!("request_redraw");
            window.request_redraw();
        }

        self.ui_state = UIState::FirstFrame;
        self.skia_renderer = Some(skia_renderer);
        #[cfg(target_os = "macos")]
        self.set_macos_option_as_meta(input_macos_option_key_is_meta);
    }

    fn handle_draw_commands(&mut self, batch: Vec<DrawCommand>) {
        tracy_zone!("handle_draw_commands");
        let handle_draw_commands_result = self.renderer.handle_draw_commands(batch);

        self.font_changed_last_frame |= handle_draw_commands_result.font_changed;

        if self.ui_state == UIState::Initing && handle_draw_commands_result.should_show {
            log::info!("Showing the Window");
            self.ui_state = UIState::WaitingForWindowCreate;
        };
    }

    fn handle_config_changed(&mut self, config: HotReloadConfigs) {
        tracy_zone!("handle_config_changed");
        self.renderer.handle_config_changed(config);
        self.font_changed_last_frame = true;
    }

    fn calculate_window_padding(&self) -> WindowPadding {
        let window_settings = SETTINGS.get::<WindowSettings>();
        #[cfg(not(target_os = "macos"))]
        let window_padding_top = window_settings.padding_top;

        #[cfg(target_os = "macos")]
        let window_padding_top = {
            let mut padding_top = window_settings.padding_top;
            if let Some(macos_feature) = &self.macos_feature {
                padding_top += macos_feature.extra_titlebar_height_in_pixels();
            }
            padding_top
        };

        WindowPadding {
            top: window_padding_top,
            left: window_settings.padding_left,
            right: window_settings.padding_right,
            bottom: window_settings.padding_bottom,
        }
    }

    pub fn prepare_frame(&mut self) -> ShouldRender {
        tracy_zone!("prepare_frame", 0);
        let mut should_render = ShouldRender::Wait;

        let window_padding = self.calculate_window_padding();
        let padding_changed = window_padding != self.window_padding;

        // Don't render until the UI is fully entered and the window is shown
        if self.ui_state < UIState::FirstFrame {
            return ShouldRender::Wait;
        } else if self.ui_state == UIState::FirstFrame {
            should_render = ShouldRender::Immediately;
        }

        // The skia renderer shuld always be created when this point is reached, since the < UIState::FirstFrame check will return true
        let skia_renderer = self.skia_renderer.as_ref().unwrap();

        let resize_requested = self.requested_columns.is_some() || self.requested_lines.is_some();
        if resize_requested {
            // Resize requests (columns/lines) have priority over normal window sizing.
            // So, deal with them first and resize the window programmatically.
            // The new window size will then be processed in the following frame.
            self.update_window_size_from_grid();
        } else if skia_renderer.window().is_minimized() != Some(true) {
            // NOTE: Only actually resize the grid when the window is not minimized
            // Some platforms return a zero size when that is the case, so we should not try to resize to that.
            let new_size = skia_renderer.window().inner_size();
            if self.saved_inner_size != new_size || self.font_changed_last_frame || padding_changed
            {
                self.window_padding = window_padding;
                self.saved_inner_size = new_size;

                self.update_grid_size_from_window();
                should_render = ShouldRender::Immediately;
            }
        }

        self.update_ime_position(false);

        should_render.update(self.renderer.prepare_frame());

        should_render
    }

    pub fn get_grid_size(&self) -> GridSize<u32> {
        self.renderer.get_grid_size()
    }

    fn get_window_size_from_grid(&self, grid_size: &GridSize<u32>) -> PixelSize<u32> {
        let window_padding = self.calculate_window_padding();

        let window_padding_size = PixelSize::new(
            window_padding.left + window_padding.right,
            window_padding.top + window_padding.bottom,
        );

        let window_size = (*grid_size * self.renderer.grid_renderer.grid_scale)
            .floor()
            .try_cast()
            .unwrap()
            + window_padding_size;

        log::info!(
            "get_window_size_from_grid: Grid Size: {:?}, Window Size {:?}",
            grid_size,
            window_size
        );
        window_size
    }

    fn update_window_size_from_grid(&mut self) {
        let window = self.skia_renderer.as_ref().unwrap().window();

        let grid_size = clamped_grid_size(&GridSize::new(
            self.requested_columns.take().unwrap_or(
                self.saved_grid_size
                    .map_or(DEFAULT_GRID_SIZE.width, |v| v.width),
            ),
            self.requested_lines.take().unwrap_or(
                self.saved_grid_size
                    .map_or(DEFAULT_GRID_SIZE.height, |v| v.height),
            ),
        ));
        let new_size = self.get_window_size_from_grid(&grid_size);

        let new_size = winit::dpi::PhysicalSize {
            width: new_size.width,
            height: new_size.height,
        };
        let _ = window.request_inner_size(new_size);
    }

    fn get_grid_size_from_window(&self, min: GridSize<u32>) -> GridSize<u32> {
        let window_padding = self.window_padding;
        let window_padding_size: PixelSize<u32> = PixelSize::new(
            window_padding.left + window_padding.right,
            window_padding.top + window_padding.bottom,
        );

        let content_size =
            PixelSize::new(self.saved_inner_size.width, self.saved_inner_size.height)
                - window_padding_size;

        let grid_size = (content_size / self.renderer.grid_renderer.grid_scale)
            .floor()
            .try_cast()
            .unwrap();

        grid_size.max(min)
    }

    fn get_grid_rect_from_window(&self, min: GridSize<u32>) -> GridRect<f32> {
        let size = self.get_grid_size_from_window(min).try_cast().unwrap();
        let pos = PixelPos::new(self.window_padding.left, self.window_padding.top).cast()
            / self.renderer.grid_renderer.grid_scale;
        GridRect::<f32>::from_origin_and_size(pos, size)
    }

    fn update_grid_size_from_window(&mut self) {
        let grid_size = self.get_grid_size_from_window(MIN_GRID_SIZE);

        if self.saved_grid_size.as_ref() == Some(&grid_size) {
            trace!("Grid matched saved size, skip update.");
            return;
        }
        self.saved_grid_size = Some(grid_size);
        log::info!(
            "Resizing grid based on window size. Grid Size: {:?}, Window Size {:?}",
            grid_size,
            self.saved_inner_size
        );
        send_ui(ParallelCommand::Resize {
            width: grid_size.width.into(),
            height: grid_size.height.into(),
        });
    }

    fn update_ime_position(&mut self, force: bool) {
        if !self.ime_enabled || self.skia_renderer.is_none() {
            return;
        }
        let skia_renderer = self.skia_renderer.as_ref().unwrap();
        let grid_scale = self.renderer.grid_renderer.grid_scale;
<<<<<<< HEAD
        let font_dimensions = GridSize::new(1.0, 1.0) * grid_scale;
        let mut position = self.renderer.get_cursor_destination();
        position.y += font_dimensions.height;
        let position: GridPos<i32> = (position / grid_scale).floor().try_cast().unwrap();
=======
        let font_dimensions = grid_scale.0;
        let position = self.renderer.get_cursor_destination();
        let position = position.cast();
>>>>>>> f5614523
        let position = dpi::PhysicalPosition {
            x: position.x,
            y: position.y,
        };
        // NOTE: some compositors don't like excluding too much and try to render popup at the
        // bottom right corner of the provided area, so exclude just the full-width char to not
        // obscure the cursor and not render popup at the end of the window.
        let width = (font_dimensions.width * 2.0).ceil() as u32;
        let height = font_dimensions.height.ceil() as u32;
        let size = dpi::PhysicalSize::new(width, height);
        let area = (position, size);
        if force || self.ime_area != area {
            self.ime_area = (position, size);
            skia_renderer.window().set_ime_cursor_area(position, size);
        }
    }

    fn handle_scale_factor_update(&mut self, scale_factor: f64) {
        if self.skia_renderer.is_none() {
            return;
        }
        let skia_renderer = self.skia_renderer.as_mut().unwrap();
        #[cfg(target_os = "macos")]
        self.macos_feature
            .as_mut()
            .unwrap()
            .handle_scale_factor_update(scale_factor);
        self.renderer.handle_os_scale_factor_change(scale_factor);
        skia_renderer.resize();
    }
}<|MERGE_RESOLUTION|>--- conflicted
+++ resolved
@@ -780,16 +780,9 @@
         }
         let skia_renderer = self.skia_renderer.as_ref().unwrap();
         let grid_scale = self.renderer.grid_renderer.grid_scale;
-<<<<<<< HEAD
         let font_dimensions = GridSize::new(1.0, 1.0) * grid_scale;
-        let mut position = self.renderer.get_cursor_destination();
-        position.y += font_dimensions.height;
-        let position: GridPos<i32> = (position / grid_scale).floor().try_cast().unwrap();
-=======
-        let font_dimensions = grid_scale.0;
         let position = self.renderer.get_cursor_destination();
-        let position = position.cast();
->>>>>>> f5614523
+        let position = position.try_cast::<u32>().unwrap();
         let position = dpi::PhysicalPosition {
             x: position.x,
             y: position.y,
