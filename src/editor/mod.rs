--- conflicted
+++ resolved
@@ -21,13 +21,9 @@
     bridge::{GuiOption, NeovimHandler, RedrawEvent, WindowAnchor},
     profiling::{tracy_named_frame, tracy_zone},
     renderer::{DrawCommand, WindowDrawCommand},
-<<<<<<< HEAD
-    window::{EventPayload, WindowCommand},
-=======
     running_tracker::RunningTracker,
     settings::Settings,
-    window::{UserEvent, WindowCommand},
->>>>>>> 5669d4cf
+    window::{EventPayload, WindowCommand},
 };
 
 #[cfg(target_os = "macos")]
@@ -98,22 +94,14 @@
     pub draw_command_batcher: Rc<DrawCommandBatcher>,
     pub current_mode_index: Option<u64>,
     pub ui_ready: bool,
-<<<<<<< HEAD
     event_loop_proxy: EventLoopProxy<EventPayload>,
-=======
-    event_loop_proxy: EventLoopProxy<UserEvent>,
     #[allow(dead_code)]
     settings: Arc<Settings>,
->>>>>>> 5669d4cf
     composition_order: u64,
 }
 
 impl Editor {
-<<<<<<< HEAD
-    pub fn new(event_loop_proxy: EventLoopProxy<EventPayload>) -> Editor {
-=======
-    pub fn new(event_loop_proxy: EventLoopProxy<UserEvent>, settings: Arc<Settings>) -> Self {
->>>>>>> 5669d4cf
+    pub fn new(event_loop_proxy: EventLoopProxy<EventPayload>, settings: Arc<Settings>) -> Self {
         Editor {
             windows: HashMap::new(),
             cursor: Cursor::new(),
@@ -653,15 +641,11 @@
     }
 }
 
-<<<<<<< HEAD
-pub fn start_editor(event_loop_proxy: EventLoopProxy<EventPayload>) -> NeovimHandler {
-=======
 pub fn start_editor(
-    event_loop_proxy: EventLoopProxy<UserEvent>,
+    event_loop_proxy: EventLoopProxy<EventPayload>,
     running_tracker: RunningTracker,
     settings: Arc<Settings>,
 ) -> NeovimHandler {
->>>>>>> 5669d4cf
     let (sender, mut receiver) = unbounded_channel();
     let handler = NeovimHandler::new(
         sender,
