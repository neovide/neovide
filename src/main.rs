--- conflicted
+++ resolved
@@ -41,14 +41,9 @@
 use std::env::{self, args, var};
 use std::fs::{File, OpenOptions};
 use std::io::Write;
-<<<<<<< HEAD
-use std::panic::{set_hook, take_hook, PanicInfo};
+use std::panic::{set_hook, PanicHookInfo};
 use std::path::PathBuf;
-use std::time::SystemTime;
-=======
-use std::panic::{set_hook, PanicHookInfo};
 use std::time::{Duration, SystemTime};
->>>>>>> 82523566
 use time::macros::format_description;
 use time::OffsetDateTime;
 use winit::event_loop::EventLoopProxy;
@@ -202,7 +197,7 @@
 
     set_hook(Box::new({
         let path = config.backtraces_path.clone();
-        move |panic_info: &PanicInfo<'_>| {
+        move |panic_info: &PanicHookInfo<'_>| {
             let backtrace = Backtrace::new();
 
             let stderr_msg = generate_stderr_log_message(panic_info, &backtrace);
@@ -312,11 +307,7 @@
     }
 }
 
-<<<<<<< HEAD
-fn log_panic_to_file(panic_info: &PanicInfo, backtrace: &Backtrace, path: &Option<PathBuf>) {
-=======
-fn log_panic_to_file(panic_info: &PanicHookInfo, backtrace: &Backtrace) {
->>>>>>> 82523566
+fn log_panic_to_file(panic_info: &PanicHookInfo, backtrace: &Backtrace, path: &Option<PathBuf>) {
     let log_msg = generate_panic_log_message(panic_info, backtrace);
 
     let file_path = match path {
