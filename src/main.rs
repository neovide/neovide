#![cfg_attr(not(debug_assertions), windows_subsystem = "windows")]

#[cfg(not(test))]
use flexi_logger::{Cleanup, Criterion, Duplicate, Logger, Naming};

// Test naming occasionally uses camelCase with underscores to separate sections of
// the test name.
#[cfg_attr(test, allow(non_snake_case))]
#[macro_use]
extern crate neovide_derive;

#[macro_use]
extern crate clap;

mod bridge;
mod channel_utils;
mod cmd_line;
mod editor;
mod error_handling;
mod redraw_scheduler;
mod renderer;
mod running_tracker;
mod settings;
mod utils;
mod window;
mod windows_utils;

#[macro_use]
extern crate derive_new;
#[macro_use]
extern crate lazy_static;

use std::env::args;
use std::sync::mpsc::channel;

use log::trace;
use tokio::sync::mpsc::unbounded_channel;

use bridge::start_bridge;
use cmd_line::CmdLineSettings;
use editor::start_editor;
use renderer::{cursor_renderer::CursorSettings, RendererSettings};
use settings::SETTINGS;
use window::{create_window, KeyboardSettings, WindowSettings};

pub use channel_utils::*;
pub use running_tracker::*;
pub use windows_utils::*;

fn main() {
    //  -----------
    // | DATA FLOW |
    //  -----------
    //
    // Data flows in a circular motion via channels. This allows each component to handle and
    // process data on their own thread while not blocking the other components from processing.
    //
    // This way Neovim continues to produce events, the window doesn't freeze and queues up ui
    // commands, and the editor can do the processing necessary to handle the UI events
    // effectively.
    //
    // BRIDGE
    //   V REDRAW EVENT
    // EDITOR
    //   V DRAW COMMAND
    // WINDOW
    //   V UI COMMAND
    // BRIDGE
    //
    // BRIDGE:
    //   The bridge is responsible for the connection to the neovim process itself. It is in charge
    //   of starting and communicating to and from the process.
    //
    // REDRAW EVENT:
    //   Redraw events are direct events from the neovim process meant to specify how the editor
    //   should be drawn to the screen. They also include other things such as whether the mouse is
    //   enabled. The bridge takes these events, filters out some of them meant only for
    //   filtering, and forwards them to the editor.
    //
    // EDITOR:
    //   The editor is responsible for processing and transforming redraw events into something
    //   more readily renderable. Ligature support and multi window management requires some
    //   significant preprocessing of the redraw events in order to capture what exactly should get
    //   drawn where. Futher this step takes a bit of processing power to accomplish, so it is done
    //   on it's own thread. Ideally heavily computationally expensive tasks should be done in the
    //   editor.
    //
    // DRAW COMMAND:
    //   The draw commands are distilled render information describing actions to be done at the
    //   window by window level.
    //
    // WINDOW:
    //   The window is responsible for rendering and gathering input events from the user. This
    //   inncludes taking the draw commands from the editor and turning them into pixels on the
    //   screen. The ui commands are then forwarded back to the BRIDGE to convert them into
    //   commands for neovim to handle properly.
    //
    // UI COMMAND:
    //   The ui commands are things like text input/key bindings, outer window resizes, and mouse
    //   inputs.
    //
    //  ------------------
    // | Other Components |
    //  ------------------
    //
    // Neovide also includes some other systems which are globally available via lazy static
    // instantiations.
    //
    // SETTINGS:
    //   The settings system is live updated from global variables in neovim with the prefix
    //   "neovide". They allow us to configure and manage the functionality of neovide from neovim
    //   init scripts and variables.
    //
    // REDRAW SCHEDULER:
    //   The redraw scheduler is a simple system in charge of deciding if the renderer should draw
    //   another frame next frame, or if it can safely skip drawing to save battery and cpu power.
    //   Multiple other parts of the app "queue_next_frame" function to ensure animations continue
    //   properly or updates to the graphics are pushed to the screen.

    //Will exit if -h or -v
    if let Err(err) = cmd_line::handle_command_line_arguments(args().collect()) {
        eprintln!("{}", err);
        return;
    }

    #[cfg(not(test))]
    init_logger();

    trace!("Neovide version: {}", crate_version!());

    maybe_disown();

    #[cfg(target_os = "windows")]
    windows_fix_dpi();

    #[cfg(target_os = "macos")]
    handle_macos();

    WindowSettings::register();
    RendererSettings::register();
    CursorSettings::register();
    KeyboardSettings::register();

    let (redraw_event_sender, redraw_event_receiver) = unbounded_channel();
    let logging_redraw_event_sender =
        LoggingTx::attach(redraw_event_sender, "redraw_event".to_owned());

    let (batched_draw_command_sender, batched_draw_command_receiver) = channel();
    let logging_batched_draw_command_sender = LoggingSender::attach(
        batched_draw_command_sender,
        "batched_draw_command".to_owned(),
    );

    let (ui_command_sender, ui_command_receiver) = unbounded_channel();
    let logging_ui_command_sender = LoggingTx::attach(ui_command_sender, "ui_command".to_owned());

    let (window_command_sender, window_command_receiver) = channel();
    let logging_window_command_sender =
        LoggingSender::attach(window_command_sender, "window_command".to_owned());

    // We need to keep the bridge reference around to prevent the tokio runtime from getting freed
    let _bridge = start_bridge(
        #[cfg(windows)]
        logging_ui_command_sender.clone(),
        ui_command_receiver,
        logging_redraw_event_sender,
    );
    start_editor(
        redraw_event_receiver,
        logging_batched_draw_command_sender,
        logging_window_command_sender,
    );
    create_window(
        batched_draw_command_receiver,
        window_command_receiver,
        logging_ui_command_sender,
    );
}

#[cfg(not(test))]
pub fn init_logger() {
    let settings = SETTINGS.get::<CmdLineSettings>();

    let logger = if settings.log_to_file {
        Logger::with_env_or_str("neovide")
            .log_to_file()
            .rotate(
                Criterion::Size(10_000_000),
                Naming::Timestamps,
                Cleanup::KeepLogFiles(1),
            )
            .duplicate_to_stderr(Duplicate::Error)
    } else {
        Logger::with_env_or_str("neovide = error")
    };

    logger.start().expect("Could not start logger");
}

fn maybe_disown() {
    use std::{env, process};

    let settings = SETTINGS.get::<CmdLineSettings>();

    if cfg!(debug_assertions) || settings.no_fork {
        return;
    }

    if let Ok(current_exe) = env::current_exe() {
        assert!(process::Command::new(current_exe)
            .arg("--nofork")
            .args(env::args().skip(1))
            .spawn()
            .is_ok());
        process::exit(0);
    } else {
        eprintln!("error in disowning process, cannot obtain the path for the current executable, continuing without disowning...");
    }
}

#[cfg(target_os = "windows")]
fn windows_fix_dpi() {
    use winapi::shared::windef::DPI_AWARENESS_CONTEXT_PER_MONITOR_AWARE_V2;
    use winapi::um::winuser::SetProcessDpiAwarenessContext;
    unsafe {
        SetProcessDpiAwarenessContext(DPI_AWARENESS_CONTEXT_PER_MONITOR_AWARE_V2);
    }
}

#[cfg(target_os = "macos")]
fn handle_macos() {
    use std::env;

    if env::var_os("TERM").is_none() {
<<<<<<< HEAD
        //let mut profile_path = dirs::home_dir().unwrap();
        //profile_path.push(".profile");
        let shell = env::var("SHELL").unwrap();
        //let cmd = format!(
        //    "(source /etc/profile && source {} && echo $PATH)",
        //    profile_path.to_str().unwrap()
        //);
        // printenv is the proper way to print env variables. using echo $PATH would break Fish.
        let cmd = "printenv PATH";
        if let Ok(path) = std::process::Command::new(shell)
            //.arg("-c")
            .arg("-lic")
=======
        let shell = env::var("SHELL").unwrap();
        // printenv is the proper way to print env variables. using echo $PATH would break Fish.
        let cmd = "printenv PATH";
        if let Ok(path) = std::process::Command::new(shell)
            .arg("-lic") // interactive login shell, this simulates opening a real terminal emulator
>>>>>>> 5539b035
            .arg(cmd)
            .output()
        {
            env::set_var("PATH", std::str::from_utf8(&path.stdout).unwrap());
        }
    }
}<|MERGE_RESOLUTION|>--- conflicted
+++ resolved
@@ -232,26 +232,11 @@
     use std::env;
 
     if env::var_os("TERM").is_none() {
-<<<<<<< HEAD
-        //let mut profile_path = dirs::home_dir().unwrap();
-        //profile_path.push(".profile");
-        let shell = env::var("SHELL").unwrap();
-        //let cmd = format!(
-        //    "(source /etc/profile && source {} && echo $PATH)",
-        //    profile_path.to_str().unwrap()
-        //);
-        // printenv is the proper way to print env variables. using echo $PATH would break Fish.
-        let cmd = "printenv PATH";
-        if let Ok(path) = std::process::Command::new(shell)
-            //.arg("-c")
-            .arg("-lic")
-=======
         let shell = env::var("SHELL").unwrap();
         // printenv is the proper way to print env variables. using echo $PATH would break Fish.
         let cmd = "printenv PATH";
         if let Ok(path) = std::process::Command::new(shell)
             .arg("-lic") // interactive login shell, this simulates opening a real terminal emulator
->>>>>>> 5539b035
             .arg(cmd)
             .output()
         {
