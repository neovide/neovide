#![cfg_attr(not(debug_assertions), windows_subsystem = "windows")]
// Test naming occasionally uses camelCase with underscores to separate sections of
// the test name.
#![cfg_attr(test, allow(non_snake_case))]
#![allow(unknown_lints)]
#[macro_use]
extern crate neovide_derive;

#[cfg(target_os = "windows")]
#[cfg(test)]
#[macro_use]
extern crate approx;

#[macro_use]
extern crate clap;

mod bridge;
mod channel_utils;
mod clipboard;
mod cmd_line;
mod dimensions;
mod editor;
mod error_handling;
mod frame;
mod profiling;
mod renderer;
mod running_tracker;
mod settings;
mod units;
mod utils;
mod window;

#[cfg(target_os = "windows")]
mod windows_utils;

#[macro_use]
extern crate derive_new;

use std::{
    env::{self, args},
    fs::{File, OpenOptions},
    io::Write,
    panic::{set_hook, PanicInfo},
    process::ExitCode,
    sync::Arc,
    time::{Duration, SystemTime},
};

use anyhow::Result;
use log::trace;
<<<<<<< HEAD
use time::{macros::format_description, OffsetDateTime};
use winit::{error::EventLoopError, event_loop::EventLoopProxy};
=======
use std::env::{self, args, var};
use std::fs::{File, OpenOptions};
use std::io::Write;
use std::panic::{set_hook, PanicHookInfo};
use std::path::PathBuf;
use std::time::{Duration, SystemTime};
use time::macros::format_description;
use time::OffsetDateTime;
use winit::event_loop::EventLoopProxy;
>>>>>>> b086e29d

#[cfg(not(test))]
use flexi_logger::{Cleanup, Criterion, Duplicate, FileSpec, Logger, Naming};

use backtrace::Backtrace;
use bridge::NeovimRuntime;
use cmd_line::CmdLineSettings;
use error_handling::handle_startup_errors;
use renderer::{cursor_renderer::CursorSettings, RendererSettings};
use running_tracker::RunningTracker;
use window::{
    create_event_loop, determine_window_size, UpdateLoop, UserEvent, WindowSettings, WindowSize,
};

pub use channel_utils::*;
#[cfg(target_os = "windows")]
pub use windows_utils::*;

use crate::settings::{
    load_last_window_settings, Config, FontSettings, PersistentWindowSettings, Settings,
};

pub use profiling::startup_profiler;

const DEFAULT_BACKTRACES_FILE: &str = "neovide_backtraces.log";
const BACKTRACES_FILE_ENV_VAR: &str = "NEOVIDE_BACKTRACES";
const REQUEST_MESSAGE: &str = "This is a bug and we would love for it to be reported to https://github.com/neovide/neovide/issues";

fn main() -> ExitCode {
    set_hook(Box::new(|panic_info| {
        let backtrace = Backtrace::new();

        let stderr_msg = generate_stderr_log_message(panic_info, &backtrace);
        eprintln!("{stderr_msg}");

        log_panic_to_file(panic_info, &backtrace, &None);
    }));

    #[cfg(target_os = "windows")]
    {
        windows_fix_dpi();
    }

    // This variable is set by the AppImage runtime and causes problems for child processes
    #[cfg(target_os = "linux")]
    env::remove_var("ARGV0");

    let event_loop = create_event_loop();
    clipboard::init(&event_loop);

    let running_tracker = RunningTracker::new();
    let settings = Arc::new(Settings::new());

    match setup(
        event_loop.create_proxy(),
        running_tracker.clone(),
        settings.clone(),
    ) {
        Err(err) => handle_startup_errors(err, event_loop, settings.clone()),
        Ok((window_size, font_settings, runtime)) => {
            let mut update_loop = UpdateLoop::new(
                window_size,
                font_settings,
                event_loop.create_proxy(),
                settings.clone(),
            );

            let result = event_loop.run_app(&mut update_loop);

            // Wait a little bit more and force Nevoim to exit after that.
            // This should not be required, but Neovim through libuv spawns childprocesses that inherits all the handles
            // This means that the stdio and stderr handles are not properly closed, so the nvim-rs
            // read will hang forever, waiting for more data to read.
            // See https://github.com/neovide/neovide/issues/2182 (which includes links to libuv issues)
            runtime.runtime.shutdown_timeout(Duration::from_millis(500));

            match result {
                Ok(_) => running_tracker.exit_code(),
                Err(EventLoopError::ExitFailure(code)) => ExitCode::from(code as u8),
                _ => ExitCode::FAILURE,
            }
        }
    }
}

fn setup(
    proxy: EventLoopProxy<UserEvent>,
    running_tracker: RunningTracker,
    settings: Arc<Settings>,
) -> Result<(WindowSize, Option<FontSettings>, NeovimRuntime)> {
    //  --------------
    // | Architecture |
    //  --------------
    //
    // BRIDGE:
    //   The bridge is responsible for the connection to the neovim process itself. It is in charge
    //   of starting and communicating to and from the process. The bridge is async and has a
    //   couple of sub components:
    //
    //     NEOVIM HANDLER:
    //       This component handles events from neovim sent specifically to the gui. This includes
    //       redraw events responsible for updating the gui state, and custom neovide specific
    //       events which are registered on startup and handle syncing of settings or features from
    //       the neovim process.
    //
    //     UI COMMAND HANDLER:
    //       This component handles communication from other components to the neovim process. The
    //       commands are split into Serial and Parallel commands. Serial commands must be
    //       processed in order while parallel commands can be processed in any order and in
    //       parallel. `send_ui` is used to send those commands from the window code.
    //
    // EDITOR:
    //   The editor is responsible for processing and transforming redraw events into something
    //   more readily renderable. Ligature support and multi window management requires some
    //   significant preprocessing of the redraw events in order to capture what exactly should get
    //   drawn where. Further this step takes a bit of processing power to accomplish, so it is done
    //   on it's own thread. Ideally heavily computationally expensive tasks should be done in the
    //   editor.
    //
    // RENDERER:
    //   The renderer is responsible for drawing the editor's output to the screen. It uses skia
    //   for drawing and is responsible for maintaining the various draw surfaces which are stored
    //   to prevent unnecessary redraws.
    //
    // WINDOW:
    //   The window is responsible for rendering and gathering input events from the user. This
    //   inncludes taking the draw commands from the editor and turning them into pixels on the
    //   screen. The ui commands are then forwarded back to the BRIDGE to convert them into
    //   commands for neovim to handle properly.
    //
    //  ------------------
    // | Other Components |
    //  ------------------
    //
    // Neovide also includes some other systems which are globally available via lazy static
    // instantiations or passed between components.
    //
    // Settings:
    //   The settings system is live updated from global variables in neovim with the prefix
    //   "neovide". They allow us to configure and manage the functionality of neovide from neovim
    //   init scripts and variables.
    //
    // RunningTracker:
    //   The running tracker responds to quit requests, allowing other systems to trigger a process
    //   exit.
    //
    //  ------------------
    // | Communication flow |
    //  ------------------
    //
    // The bridge reads from Neovim, and sends `RedrawEvent` to the editor. Some events are also
    // sent directly to the window event loop using `WindowCommand`. Finally changed settings are
    // parsed, which are sent as a window event through `SettingChanged`.
    //
    // The editor reads `RedrawEvent` and sends `DrawCommand` to the Window.
    //
    // The Window event loop sends UICommand to the bridge, which forwards them to Neovim. It also
    // reads `DrawCommand`, `SettingChanged`, and `WindowCommand` from the other components.

    settings.register::<WindowSettings>();
    settings.register::<RendererSettings>();
    settings.register::<CursorSettings>();

    let config = Config::init();
    Config::watch_config_file(config.clone(), proxy.clone());

    set_hook(Box::new({
        let path = config.backtraces_path.clone();
        move |panic_info: &PanicHookInfo<'_>| {
            let backtrace = Backtrace::new();

            let stderr_msg = generate_stderr_log_message(panic_info, &backtrace);
            eprintln!("{stderr_msg}");

            log_panic_to_file(panic_info, &backtrace, &path);
        }
    }));

    //Will exit if -h or -v
    cmd_line::handle_command_line_arguments(args().collect(), settings.as_ref())?;
    #[cfg(not(target_os = "windows"))]
    maybe_disown(&settings);

    startup_profiler();

    #[cfg(not(test))]
    init_logger(&settings);

    trace!("Neovide version: {}", crate_version!());

    let window_settings = load_last_window_settings().ok();
    let window_size = determine_window_size(window_settings.as_ref(), &settings);
    let grid_size = match window_size {
        WindowSize::Grid(grid_size) => Some(grid_size),
        // Clippy wrongly suggests to use unwrap or default here
        #[allow(clippy::manual_unwrap_or_default)]
        _ => match window_settings {
            Some(PersistentWindowSettings::Maximized { grid_size, .. }) => grid_size,
            Some(PersistentWindowSettings::Windowed { grid_size, .. }) => grid_size,
            _ => None,
        },
    };

    let mut runtime = NeovimRuntime::new()?;
    runtime.launch(proxy, grid_size, running_tracker, settings)?;
    Ok((window_size, config.font, runtime))
}

#[cfg(not(test))]
pub fn init_logger(settings: &Settings) {
    let cmdline_settings = settings.get::<CmdLineSettings>();

    let logger = if cmdline_settings.log_to_file {
        Logger::try_with_env_or_str("neovide")
            .expect("Could not init logger")
            .log_to_file(FileSpec::default())
            .rotate(
                Criterion::Size(10_000_000),
                Naming::Timestamps,
                Cleanup::KeepLogFiles(1),
            )
            .duplicate_to_stderr(Duplicate::Error)
    } else {
        Logger::try_with_env_or_str("neovide = error").expect("Could not init logger")
    };

    logger.start().expect("Could not start logger");
}

#[cfg(not(target_os = "windows"))]
fn maybe_disown(settings: &Settings) {
    use std::process;

    let cmdline_settings = settings.get::<CmdLineSettings>();

    // Never fork unless a tty is attached
    if !cmdline_settings.fork || !utils::is_tty() {
        return;
    }

    if let Ok(current_exe) = env::current_exe() {
        assert!(process::Command::new(current_exe)
            .stdin(process::Stdio::null())
            .stdout(process::Stdio::null())
            .stderr(process::Stdio::null())
            .args(env::args().skip(1))
            .spawn()
            .is_ok());
        process::exit(0);
    } else {
        eprintln!("error in disowning process, cannot obtain the path for the current executable, continuing without disowning...");
    }
}

fn generate_stderr_log_message(panic_info: &PanicHookInfo, backtrace: &Backtrace) -> String {
    if cfg!(debug_assertions) {
        let print_backtrace = match env::var("RUST_BACKTRACE") {
            Ok(x) => x == "full" || x == "1",
            Err(_) => false,
        };

        let backtrace_msg = match print_backtrace {
            true => format!("{backtrace:?}"),
            false => {
                "note: run with `RUST_BACKTRACE=1` environment variable to display a backtrace"
                    .to_owned()
            }
        };

        let panic_msg = generate_panic_message(panic_info);

        format!("{panic_msg}\n{REQUEST_MESSAGE}\n{backtrace_msg}")
    } else {
        let panic_msg = generate_panic_message(panic_info);
        format!("{panic_msg}\n{REQUEST_MESSAGE}")
    }
}

fn log_panic_to_file(panic_info: &PanicHookInfo, backtrace: &Backtrace, path: &Option<PathBuf>) {
    let log_msg = generate_panic_log_message(panic_info, backtrace);

    let file_path = match path {
        Some(v) => v,
        None => &match var(BACKTRACES_FILE_ENV_VAR) {
            Ok(v) => PathBuf::from(v),
            Err(_) => settings::neovide_std_datapath().join(DEFAULT_BACKTRACES_FILE),
        },
    };

    let mut file = match OpenOptions::new()
        .append(true)
        .open(file_path)
        .or_else(|_| File::create(file_path))
    {
        Ok(x) => x,
        Err(e) => {
            eprintln!("Could not create backtraces file. ({e})");
            return;
        }
    };

    match file.write_all(log_msg.as_bytes()) {
        Ok(()) => eprintln!("\nBacktrace saved to {:?}!", file_path),
        Err(e) => eprintln!("Failed writing panic to {:?}: {e}", file_path),
    }
}

fn generate_panic_log_message(panic_info: &PanicHookInfo, backtrace: &Backtrace) -> String {
    let system_time: OffsetDateTime = SystemTime::now().into();

    let timestamp = system_time
        .format(format_description!(
            "[year]-[month]-[day] [hour]:[minute]:[second]"
        ))
        .expect("Failed to parse current time");

    let partial_panic_msg = generate_panic_message(panic_info);
    let full_panic_msg = format!("{timestamp} - {partial_panic_msg}");

    format!("{full_panic_msg}\n{backtrace:?}\n")
}

fn generate_panic_message(panic_info: &PanicHookInfo) -> String {
    // As per the documentation for `.location()`(https://doc.rust-lang.org/std/panic/struct.PanicInfo.html#method.location)
    // the call to location cannot currently return `None`, so we unwrap.
    let location_info = panic_info.location().unwrap();
    let file = location_info.file();
    let line = location_info.line();
    let column = location_info.column();

    let raw_payload = panic_info.payload();

    let payload = match raw_payload
        .downcast_ref::<&str>()
        .map(ToOwned::to_owned)
        // Some panic messages are &str, some are String, try both to see which it is
        .or_else(|| raw_payload.downcast_ref().map(String::as_str))
    {
        Some(msg) => msg.to_owned(),
        None => return "Could not parse panic payload to a string. This is a bug.".to_owned(),
    };

    format!("Neovide panicked with the message '{payload}'. (File: {file}; Line: {line}, Column: {column})")
}<|MERGE_RESOLUTION|>--- conflicted
+++ resolved
@@ -40,7 +40,7 @@
     env::{self, args},
     fs::{File, OpenOptions},
     io::Write,
-    panic::{set_hook, PanicInfo},
+    panic::set_hook,
     process::ExitCode,
     sync::Arc,
     time::{Duration, SystemTime},
@@ -48,20 +48,12 @@
 
 use anyhow::Result;
 use log::trace;
-<<<<<<< HEAD
-use time::{macros::format_description, OffsetDateTime};
-use winit::{error::EventLoopError, event_loop::EventLoopProxy};
-=======
-use std::env::{self, args, var};
-use std::fs::{File, OpenOptions};
-use std::io::Write;
-use std::panic::{set_hook, PanicHookInfo};
+use std::env::var;
+use std::panic::PanicHookInfo;
 use std::path::PathBuf;
-use std::time::{Duration, SystemTime};
 use time::macros::format_description;
 use time::OffsetDateTime;
-use winit::event_loop::EventLoopProxy;
->>>>>>> b086e29d
+use winit::{error::EventLoopError, event_loop::EventLoopProxy};
 
 #[cfg(not(test))]
 use flexi_logger::{Cleanup, Criterion, Duplicate, FileSpec, Logger, Naming};
