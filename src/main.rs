--- conflicted
+++ resolved
@@ -48,6 +48,7 @@
 
 use anyhow::Result;
 use log::trace;
+use settings::font::FontSettings;
 use std::panic::{set_hook, PanicHookInfo};
 use time::{macros::format_description, OffsetDateTime};
 use winit::{error::EventLoopError, event_loop::EventLoopProxy};
@@ -68,11 +69,7 @@
 #[cfg(target_os = "windows")]
 pub use windows_utils::*;
 
-<<<<<<< HEAD
-use crate::settings::{load_last_window_settings, Config, FontSettings, Settings};
-=======
 use crate::settings::{load_last_window_settings, Config, PersistentWindowSettings, Settings};
->>>>>>> 2028526f
 
 pub use profiling::startup_profiler;
 
@@ -106,7 +103,6 @@
     let proxy = event_loop.create_proxy();
     match setup(proxy.clone(), settings.clone()) {
         Err(err) => handle_startup_errors(err, event_loop, settings.clone()),
-<<<<<<< HEAD
         Ok(font_settings) => {
             // TODO: move it to application as propers
             let window_settings = load_last_window_settings().ok();
@@ -117,12 +113,6 @@
                 window_size,
                 grid_size,
                 font_settings,
-=======
-        Ok((window_size, initial_config, runtime)) => {
-            let mut update_loop = UpdateLoop::new(
-                window_size,
-                initial_config,
->>>>>>> 2028526f
                 event_loop.create_proxy(),
                 settings.clone(),
             );
@@ -152,11 +142,7 @@
 fn setup(
     proxy: EventLoopProxy<EventPayload>,
     settings: Arc<Settings>,
-<<<<<<< HEAD
 ) -> Result<Option<FontSettings>> {
-=======
-) -> Result<(WindowSize, Config, NeovimRuntime)> {
->>>>>>> 2028526f
     //  --------------
     // | Architecture |
     //  --------------
@@ -257,26 +243,7 @@
 
     trace!("Neovide version: {}", crate_version!());
 
-<<<<<<< HEAD
     Ok(config.font)
-=======
-    let window_settings = load_last_window_settings().ok();
-    let window_size = determine_window_size(window_settings.as_ref(), &settings);
-    let grid_size = match window_size {
-        WindowSize::Grid(grid_size) => Some(grid_size),
-        // Clippy wrongly suggests to use unwrap or default here
-        #[allow(clippy::manual_unwrap_or_default)]
-        _ => match window_settings {
-            Some(PersistentWindowSettings::Maximized { grid_size, .. }) => grid_size,
-            Some(PersistentWindowSettings::Windowed { grid_size, .. }) => grid_size,
-            _ => None,
-        },
-    };
-
-    let mut runtime = NeovimRuntime::new()?;
-    runtime.launch(proxy, grid_size, running_tracker, settings)?;
-    Ok((window_size, config, runtime))
->>>>>>> 2028526f
 }
 
 #[cfg(not(test))]
