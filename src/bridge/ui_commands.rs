use std::sync::Arc;

#[cfg(windows)]
use log::error;
use log::trace;

use anyhow::{Context, Result};
use nvim_rs::{call_args, error::CallError, rpc::model::IntoVal, Neovim, Value};
use tokio::sync::mpsc::unbounded_channel;

#[cfg(windows)]
use crate::windows_utils::{
    register_rightclick_directory, register_rightclick_file, unregister_rightclick,
};

use super::{show_error_message, show_intro_message};
use crate::{
    bridge::NeovimWriter, event_aggregator::EVENT_AGGREGATOR, running_tracker::RUNNING_TRACKER,
};

// Serial commands are any commands which must complete before the next value is sent. This
// includes keyboard and mouse input which would cause problems if sent out of order.
//
// When in doubt, use Parallel Commands.
#[derive(Clone, Debug)]
pub enum SerialCommand {
    Keyboard(String),
    MouseButton {
        button: String,
        action: String,
        grid_id: u64,
        position: (u32, u32),
        modifier_string: String,
    },
    Scroll {
        direction: String,
        grid_id: u64,
        position: (u32, u32),
        modifier_string: String,
    },
    Drag {
        button: String,
        grid_id: u64,
        position: (u32, u32),
        modifier_string: String,
    },
}

impl SerialCommand {
    async fn execute(self, nvim: &Neovim<NeovimWriter>) {
        // Don't panic here unless there's absolutely no chance of continuing the program, Instead
        // just log the error and hope that it's something temporary or recoverable A normal reason
        // for failure is when neovim has already quit, and a command, for example mouse move is
        // being sent
        let result = match self {
            SerialCommand::Keyboard(input_command) => {
                trace!("Keyboard Input Sent: {}", input_command);
                nvim.input(&input_command)
                    .await
                    .map(|_| ())
                    .context("Input failed")
            }
            SerialCommand::MouseButton {
                button,
                action,
                grid_id,
                position: (grid_x, grid_y),
                modifier_string,
            } => nvim
                .input_mouse(
                    &button,
                    &action,
                    &modifier_string,
                    grid_id as i64,
                    grid_y as i64,
                    grid_x as i64,
                )
                .await
                .context("Mouse Input Failed"),
            SerialCommand::Scroll {
                direction,
                grid_id,
                position: (grid_x, grid_y),
                modifier_string,
            } => nvim
                .input_mouse(
                    "wheel",
                    &direction,
                    &modifier_string,
                    grid_id as i64,
                    grid_y as i64,
                    grid_x as i64,
                )
                .await
                .context("Mouse Scroll Failed"),
            SerialCommand::Drag {
                button,
                grid_id,
                position: (grid_x, grid_y),
                modifier_string,
            } => nvim
                .input_mouse(
                    &button,
                    "drag",
                    &modifier_string,
                    grid_id as i64,
                    grid_y as i64,
                    grid_x as i64,
                )
                .await
                .context("Mouse Drag Failed"),
        };

        if let Err(error) = result {
            log::error!("{:?}", error);
        }
    }
}

#[derive(Debug, Clone)]
pub enum ParallelCommand {
    Quit,
    Resize {
        width: u64,
        height: u64,
    },
    FileDrop(String),
    FocusLost,
    FocusGained,
    DisplayAvailableFonts(Vec<String>),
    SetBackground(String),
    #[cfg(windows)]
    RegisterRightClick,
    #[cfg(windows)]
    UnregisterRightClick,
    ShowIntro {
        message: Vec<String>,
    },
    ShowError {
        lines: Vec<String>,
    },
}

async fn display_available_fonts(
    nvim: &Neovim<NeovimWriter>,
    fonts: Vec<String>,
) -> Result<(), Box<CallError>> {
    let mut content: Vec<String> = vec![
        "What follows are the font names available for guifont. You can try any of them with <CR> in normal mode.",
        "",
        "To switch to one of them, use one of them, type:",
        "",
        "    :set guifont=<font name>:h<font size>",
        "",
        "where <font name> is one of the following with spaces escaped",
        "and <font size> is the desired font size. As an example:",
        "",
        "    :set guifont=Cascadia\\ Code\\ PL:h12",
        "",
        "You may specify multiple fonts for fallback purposes separated by commas like so:",
        "",
        "    :set guifont=Cascadia\\ Code\\ PL,Delugia\\ Nerd\\ Font:h12",
        "",
        "Make sure to add the above command when you're happy with it to your .vimrc file or similar config to make it permanent.",
        "------------------------------",
        "Available Fonts on this System",
        "------------------------------",
    ].into_iter().map(|text| text.to_owned()).collect();
    content.extend(fonts);

    nvim.command("split").await?;
    nvim.command("noswapfile hide enew").await?;
    nvim.command("setlocal buftype=nofile").await?;
    nvim.command("setlocal bufhidden=hide").await?;
    nvim.command("\"setlocal nobuflisted").await?;
    nvim.command("\"lcd ~").await?;
    nvim.command("file scratch").await?;
    let _ = nvim
        .call(
            "nvim_buf_set_lines",
            call_args![0i64, 0i64, -1i64, false, content],
        )
        .await?;
    nvim.command("nnoremap <buffer> <CR> <cmd>lua vim.opt.guifont=vim.fn.getline('.')<CR>")
        .await?;
    Ok(())
}

#[cfg(windows)]
async fn register_right_click(nvim: &Neovim<NeovimWriter>) -> Result<(), Box<CallError>> {
    if unregister_rightclick() {
        let msg = "Could not unregister previous menu item. Possibly already registered.";
        nvim.err_writeln(msg).await?;
        error!("{}", msg);
    }
    if !register_rightclick_directory() {
        let msg = "Could not register directory context menu item. Possibly already registered.";
        nvim.err_writeln(msg).await?;
        error!("{}", msg);
    }
    if !register_rightclick_file() {
        let msg = "Could not register file context menu item. Possibly already registered.";
        nvim.err_writeln(msg).await?;
        error!("{}", msg);
    }
    Ok(())
}

#[cfg(windows)]
async fn unregister_right_click(nvim: &Neovim<NeovimWriter>) -> Result<(), Box<CallError>> {
    if !unregister_rightclick() {
        let msg = "Could not remove context menu items. Possibly already removed.";
        nvim.err_writeln(msg).await?;
        error!("{}", msg);
    }
    Ok(())
}

impl ParallelCommand {
    async fn execute(self, nvim: &Neovim<NeovimWriter>) {
        // Don't panic here unless there's absolutely no chance of continuing the program, Instead
        // just log the error and hope that it's something temporary or recoverable A normal reason
        // for failure is when neovim has already quit, and a command, for example mouse move is
        // being sent
        let result = match self {
            ParallelCommand::Quit => nvim
                .command(
                    "if get(g:, 'neovide_confirm_quit', 0) == 1 | confirm qa | else | qa! | endif",
                )
                .await
                // Ignore all errors, since neovim exits immediately before the response is sent.
                // We could an RPC notify instead of request, but nvim-rs does currently not support it.
                .or(Ok(())),
            ParallelCommand::Resize { width, height } => nvim
                .ui_try_resize(width.max(10) as i64, height.max(3) as i64)
                .await
                .context("Resize failed"),
            ParallelCommand::FocusLost => {
                nvim.ui_set_focus(false).await.context("FocusLost failed")
            }
            ParallelCommand::FocusGained => {
                nvim.ui_set_focus(true).await.context("FocusGained failed")
            }
            ParallelCommand::FileDrop(path) => nvim
                .cmd(
                    vec![
                        ("cmd".into(), "edit".into()),
                        ("magic".into(), vec![("file".into(), false.into())].into()),
                        ("args".into(), vec![Value::from(path)].into()),
                    ],
                    vec![],
                )
                .await
                .map(|_| ()) // We don't care about the result
                .context("FileDrop failed"),
            ParallelCommand::SetBackground(background) => nvim
                .command(format!("set background={}", background).as_str())
                .await
                .context("SetBackground failed"),
            ParallelCommand::DisplayAvailableFonts(fonts) => display_available_fonts(nvim, fonts)
                .await
                .context("DisplayAvailableFonts failed"),
            #[cfg(windows)]
            ParallelCommand::RegisterRightClick => register_right_click(nvim)
                .await
                .context("RegisterRightClick failed"),
            #[cfg(windows)]
<<<<<<< HEAD
            ParallelCommand::UnregisterRightClick => unregister_right_click(nvim)
                .await
                .context("UnregisterRightClick failed"),
            ParallelCommand::ShowIntro { message } => show_intro_message(nvim, &message)
                .await
                .context("ShowIntro failed"),
        };

        if let Err(error) = result {
            log::error!("{:?}", error);
=======
            ParallelCommand::UnregisterRightClick => {
                if !unregister_rightclick() {
                    let msg = "Could not remove context menu items. Possibly already removed.";
                    nvim.err_writeln(msg).await.ok();
                    error!("{}", msg);
                }
            }
            ParallelCommand::ShowIntro { message } => {
                show_intro_message(nvim, &message).await.ok();
            }
            ParallelCommand::ShowError { lines } => {
                // nvim.err_write(&message).await.ok();
                // NOTE: https://github.com/neovim/neovim/issues/5067
                // nvim_err_write[ln] is broken for multiline messages
                // We should go back to it whenever that bug gets fixed.
                show_error_message(nvim, &lines).await.ok();
            }
>>>>>>> c041cc66
        }
    }
}

#[derive(Debug, Clone)]
pub enum UiCommand {
    Serial(SerialCommand),
    Parallel(ParallelCommand),
}

impl From<SerialCommand> for UiCommand {
    fn from(serial: SerialCommand) -> Self {
        UiCommand::Serial(serial)
    }
}

impl From<ParallelCommand> for UiCommand {
    fn from(parallel: ParallelCommand) -> Self {
        UiCommand::Parallel(parallel)
    }
}

pub fn start_ui_command_handler(nvim: Arc<Neovim<NeovimWriter>>) {
    let (serial_tx, mut serial_rx) = unbounded_channel::<SerialCommand>();
    let ui_command_nvim = nvim.clone();
    tokio::spawn(async move {
        let mut ui_command_receiver = EVENT_AGGREGATOR.register_event::<UiCommand>();
        while RUNNING_TRACKER.is_running() {
            match ui_command_receiver.recv().await {
                Some(UiCommand::Serial(serial_command)) => {
                    // This can fail if the serial_rx loop exits before this one, so ignore the errors
                    let _ = serial_tx.send(serial_command);
                }
                Some(UiCommand::Parallel(parallel_command)) => {
                    let ui_command_nvim = ui_command_nvim.clone();
                    tokio::spawn(async move {
                        parallel_command.execute(&ui_command_nvim).await;
                    });
                }
                None => {
                    RUNNING_TRACKER.quit("ui command channel failed");
                }
            }
        }
    });

    tokio::spawn(async move {
        while RUNNING_TRACKER.is_running() {
            match serial_rx.recv().await {
                Some(serial_command) => {
                    serial_command.execute(&nvim).await;
                }
                None => {
                    RUNNING_TRACKER.quit("serial ui command channel failed");
                }
            }
        }
    });
}<|MERGE_RESOLUTION|>--- conflicted
+++ resolved
@@ -265,36 +265,26 @@
                 .await
                 .context("RegisterRightClick failed"),
             #[cfg(windows)]
-<<<<<<< HEAD
             ParallelCommand::UnregisterRightClick => unregister_right_click(nvim)
                 .await
                 .context("UnregisterRightClick failed"),
             ParallelCommand::ShowIntro { message } => show_intro_message(nvim, &message)
                 .await
                 .context("ShowIntro failed"),
-        };
-
-        if let Err(error) = result {
-            log::error!("{:?}", error);
-=======
-            ParallelCommand::UnregisterRightClick => {
-                if !unregister_rightclick() {
-                    let msg = "Could not remove context menu items. Possibly already removed.";
-                    nvim.err_writeln(msg).await.ok();
-                    error!("{}", msg);
-                }
-            }
-            ParallelCommand::ShowIntro { message } => {
-                show_intro_message(nvim, &message).await.ok();
-            }
+
             ParallelCommand::ShowError { lines } => {
                 // nvim.err_write(&message).await.ok();
                 // NOTE: https://github.com/neovim/neovim/issues/5067
                 // nvim_err_write[ln] is broken for multiline messages
                 // We should go back to it whenever that bug gets fixed.
-                show_error_message(nvim, &lines).await.ok();
-            }
->>>>>>> c041cc66
+                show_error_message(nvim, &lines)
+                    .await
+                    .context("ShowError failed")
+            }
+        };
+
+        if let Err(error) = result {
+            log::error!("{:?}", error);
         }
     }
 }
