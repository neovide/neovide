#[cfg(windows)]
use std::os::windows::process::CommandExt;

use std::process::{Command as StdCommand, Stdio};

use anyhow::{bail, Result};
use log::debug;
use regex::Regex;
use tokio::process::Command as TokioCommand;

use crate::{cmd_line::CmdLineSettings, settings::*};

pub fn create_nvim_command(settings: &Settings) -> Result<TokioCommand> {
    let mut cmd = build_nvim_cmd(settings)?;

    debug!("Starting neovim with: {:?}", cmd);

    #[cfg(not(debug_assertions))]
    cmd.stderr(Stdio::piped());

    #[cfg(debug_assertions)]
    cmd.stderr(Stdio::inherit());

    #[cfg(windows)]
    cmd.creation_flags(windows::Win32::System::Threading::CREATE_NO_WINDOW.0);

    Ok(cmd)
}

fn build_nvim_cmd(settings: &Settings) -> Result<TokioCommand> {
    if let Some(cmdline) = settings.get::<CmdLineSettings>().neovim_bin {
        if let Some((bin, args)) = lex_nvim_cmdline(&cmdline, settings)? {
            return Ok(build_nvim_cmd_with_args(bin, args, settings));
        }

        bail!("ERROR: NEOVIM_BIN='{}' was not found.", cmdline);
    } else if let Some(path) = platform_which("nvim", settings) {
        if neovim_ok(&path, &[], settings)? {
            return Ok(build_nvim_cmd_with_args(path, vec![], settings));
        }
    } else if should_use_flatpak_spawn() {
        return Ok(build_nvim_cmd_with_args(
            "flatpak-spawn".to_string(),
            vec!["--host".to_string(), "nvim".to_string()],
        ));
    }

    bail!("ERROR: nvim not found!")
}

#[cfg(target_os = "macos")]
fn build_login_cmd_args(command: &str, args: &[&str]) -> (String, Vec<String>) {
    use std::env;

    use crate::error_handling::ResultPanicExplanation;

    // If $TERM is set, we assume user is running from a terminal, and we shouldn't
    // re-initialize the environment.
    // See https://github.com/neovide/neovide/issues/2584
    if env::var_os("TERM").is_some() {
        return (
            command.to_string(),
            args.iter().map(|s| s.to_string()).collect(),
        );
    }

    let user = env::var("USER").unwrap_or_explained_panic("USER environment variable not found");
    let shell = env::var("SHELL").unwrap_or_else(|_| "/bin/zsh".to_string());
    let shell_name = shell.split('/').next_back().unwrap_or("zsh");

    let args = match shlex::try_join(args.iter().map(|s| (*s) as &str)) {
        Ok(args) => args,
        Err(_) => panic!("Failed to join arguments"),
    };

    // Executes neovim as a login shell, so it will source the user's startup files.
    let exec = format!(
        "exec -a -{} {} -c '{} {}'",
        shell_name, shell, command, args
    );

    // See "man login". It sets up some important env vars like $PATH and $HOME.
    // On macOS, use the `login` command so it will appear as a tty session.
    let cmd_path = "/usr/bin/login";

    // We use a special flag to tell login not to prompt us for a password, because we're
    // going to spawn it as the current user anyway. The addition of "p",
    // preserves the environment.
    // -f: Bypasses authentication for the already-logged-in user.
    // -l: Skips changing directory to $HOME and prepending '-' to argv[0].
    // -p: Preserves the environment.
    // -q: Forces quiet logins, as if a .hushlogin is present.
    let cmd_args = vec!["-flpq", &user, "/bin/zsh", "-fc", &exec];

    (
        cmd_path.to_string(),
        cmd_args.into_iter().map(|s| s.to_string()).collect(),
    )
}

// Creates a shell command if needed on this platform
#[cfg(target_os = "macos")]
fn create_platform_shell_command(command: &str, args: &[&str], _settings: &Settings) -> StdCommand {
    let (cmd, cmd_args) = build_login_cmd_args(command, args);

    let mut result = StdCommand::new(cmd);
    result.args(cmd_args);

    result
}

// Creates a shell command if needed on this platform
#[cfg(target_os = "linux")]
fn create_platform_shell_command(command: &str, args: &[&str], _settings: &Settings) -> StdCommand {
    let mut result = StdCommand::new(command);
    result.args(args);

    result
}

// Creates a shell command if needed on this platform
#[cfg(target_os = "windows")]
fn create_platform_shell_command(command: &str, args: &[&str], settings: &Settings) -> StdCommand {
    if settings.get::<CmdLineSettings>().wsl {
        let mut result = StdCommand::new("wsl");
        result.args(["$SHELL", "-lc"]);
        result.arg(format!("{} {}", command, args.join(" ")));

        result.creation_flags(windows::Win32::System::Threading::CREATE_NO_WINDOW.0);

        result
    } else {
        let mut result = StdCommand::new(command);
        result.args(args);

        result.creation_flags(windows::Win32::System::Threading::CREATE_NO_WINDOW.0);

        result
    }
}

fn create_error_message(bin: &str, stdout: &str, stderr: Vec<&str>, is_wsl: bool) -> String {
    let mut error_message = format!(
        concat!(
            "ERROR: Unexpected output from neovim binary:\n",
            "\t{bin} -v\n",
            "stdout: {stdout}\n",
            "stderr: {stderr}\n",
            "\t"
        ),
        bin = bin,
        stdout = stdout,
        stderr = stderr.join("\n")
    );

    if is_wsl {
        error_message.push_str("\n\nPlease check your WSL configuration.\n");
    } else {
        error_message.push_str("\n\nPlease check your shell configuration.\n");
    }

    error_message
}

fn neovim_ok(bin: &str, args: &[String], settings: &Settings) -> Result<bool> {
    let is_wsl = settings.get::<CmdLineSettings>().wsl;
    let mut args = args.iter().map(String::as_str).collect::<Vec<_>>();
    args.push("-v");

    let mut cmd = create_platform_shell_command(bin, &args, settings);
    let Ok(output) = cmd.output() else {
        return Ok(false);
    };

    // The output is not utf8 on Windows and can contain special characters.
    // But a lossy conversion is OK for our purposes
    let stdout = String::from_utf8_lossy(&output.stdout);
    let stderr = String::from_utf8_lossy(&output.stderr);

    let error_regex = Regex::new(r"your \d+x\d+ screen size is bogus. expect trouble").unwrap();
    let (_, non_matching_stderr_lines): (Vec<_>, Vec<_>) =
        stderr.lines().partition(|line| error_regex.is_match(line));

    let unexpected_output = !output.status.success()
        || !stdout.starts_with("NVIM v")
        || !non_matching_stderr_lines.is_empty();

    if unexpected_output {
        let error_message = create_error_message(bin, &stdout, non_matching_stderr_lines, is_wsl);
        let command = if is_wsl {
            format!("wsl --shell-type login -- {bin} -v")
        } else {
            format!("$SHELL -lc '{bin} -v'")
        };

        bail!("{error_message}{command}")
    }

    Ok(true)
}

fn lex_nvim_cmdline(cmdline: &str, settings: &Settings) -> Result<Option<(String, Vec<String>)>> {
    let is_windows = cfg!(target_os = "windows") && !settings.get::<CmdLineSettings>().wsl;
    // shlex::split does not work with windows path separators, so pass the cmdline as it is
    // Note that on WSL we can still try to split it to support specifying neovim-bin as
    // /usr/bin/env nvim for example
    if is_windows {
        Some((cmdline.to_owned(), Vec::new()))
    } else {
        shlex::split(cmdline)
            .filter(|t| !t.is_empty())
            .map(|mut tokens| (tokens.remove(0), tokens))
    }
    .and_then(|(bin, args)| {
        // if neovim_bin contains a path separator, then try to launch it directly
        // otherwise use which to find the full path
        if !bin.contains('/') && !bin.contains('\\') {
            platform_which(&bin, settings).map(|bin| (bin, args))
        } else {
            Some((bin, args))
        }
    })
    .map_or(Ok(None), |(bin, args)| {
        neovim_ok(&bin, &args, settings).map(|res| res.then_some((bin, args)))
    })
}

fn platform_which(bin: &str, settings: &Settings) -> Option<String> {
    let is_wsl = settings.get::<CmdLineSettings>().wsl;

    // The which crate won't work in WSL, a shell always needs to be started
    // In all other cases always try which::which first to avoid shell specific problems
    if !is_wsl {
        if let Ok(path) = which::which(bin) {
            return path.into_os_string().into_string().ok();
        }
    }

    // But if that does not work, try the shell anyway
    let mut which_command = create_platform_shell_command("which", &[bin], settings);
    debug!("Running which command: {:?}", which_command);
    if let Ok(output) = which_command.output() {
        if output.status.success() {
            // The output is not utf8 on Windows and can contain special characters.
            // This might fail with special characters in the path, but that probably does
            // not matter, since which::which should handle almost all cases.
            let nvim_path = String::from_utf8_lossy(&output.stdout);
            return Some(nvim_path.trim().to_owned());
        }
    }
    None
}

#[cfg(target_os = "macos")]
fn nvim_cmd_impl(bin: String, args: Vec<String>, _settings: &Settings) -> TokioCommand {
    let (cmd, cmd_args) = build_login_cmd_args(
        &bin,
        &args.iter().map(|s| s.as_str()).collect::<Vec<&str>>(),
    );

    let mut cmd = TokioCommand::new(cmd);
    cmd.args(cmd_args);

    cmd
}

#[cfg(not(target_os = "macos"))]
fn nvim_cmd_impl(bin: String, args: Vec<String>, settings: &Settings) -> TokioCommand {
    if cfg!(target_os = "windows") && settings.get::<CmdLineSettings>().wsl {
        let mut cmd = TokioCommand::new("wsl");
        cmd.args(["--shell-type", "login"]);
        cmd.arg("--");
        cmd.arg(bin);
        cmd.args(args);
        cmd
    } else {
        let mut cmd = TokioCommand::new(bin);
        cmd.args(args);
        cmd
    }
}

fn build_nvim_cmd_with_args(
    bin: String,
    mut args: Vec<String>,
    settings: &Settings,
) -> TokioCommand {
    args.push("--embed".to_string());
<<<<<<< HEAD
    args.extend(settings.get::<CmdLineSettings>().neovim_args);
    nvim_cmd_impl(bin, args, settings)
=======
    args.extend(SETTINGS.get::<CmdLineSettings>().neovim_args);
    nvim_cmd_impl(bin, args)
}

// Adapted from https://github.com/bugadani/lapce/blob/0c0a37ab1ceda829ba9691149038a1e7f282cb6d/lapce-proxy/src/terminal.rs#L378
#[cfg(target_os = "linux")]
fn should_use_flatpak_spawn() -> bool {
    use std::path::Path;

    const FLATPAK_INFO_PATH: &str = "/.flatpak-info";

    // The de-facto way of checking whether one is inside of a Flatpak container is by checking for
    // the presence of /.flatpak-info in the filesystem
    if !Path::new(FLATPAK_INFO_PATH).exists() {
        return false;
    }

    // Ensure flatpak-spawn --host can execute a basic command
    StdCommand::new("flatpak-spawn")
        .arg("--host")
        .arg("true")
        .status()
        .map(|status| status.success())
        .unwrap_or(false)
}
#[cfg(not(target_os = "linux"))]
fn should_use_flatpak_spawn() -> bool {
    return false;
>>>>>>> 18352f86
}<|MERGE_RESOLUTION|>--- conflicted
+++ resolved
@@ -286,12 +286,8 @@
     settings: &Settings,
 ) -> TokioCommand {
     args.push("--embed".to_string());
-<<<<<<< HEAD
     args.extend(settings.get::<CmdLineSettings>().neovim_args);
     nvim_cmd_impl(bin, args, settings)
-=======
-    args.extend(SETTINGS.get::<CmdLineSettings>().neovim_args);
-    nvim_cmd_impl(bin, args)
 }
 
 // Adapted from https://github.com/bugadani/lapce/blob/0c0a37ab1ceda829ba9691149038a1e7f282cb6d/lapce-proxy/src/terminal.rs#L378
@@ -318,5 +314,4 @@
 #[cfg(not(target_os = "linux"))]
 fn should_use_flatpak_spawn() -> bool {
     return false;
->>>>>>> 18352f86
 }