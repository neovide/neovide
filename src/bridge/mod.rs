mod api_info;
mod clipboard;
mod command;
mod events;
mod handler;
pub mod session;
mod setup;
mod ui_commands;

use std::{io::Error, ops::Add, sync::Arc, time::Duration};

use crate::{
    cmd_line::CmdLineSettings,
    editor::start_editor_handler,
    running_tracker::RunningTracker,
    settings::*,
    units::GridSize,
    window::{EventPayload, UserEvent},
};
use anyhow::{bail, Context, Result};
pub use handler::NeovimHandler;
use itertools::Itertools;
use log::info;
use nvim_rs::{error::CallError, Neovim, UiAttachOptions, Value};
use rmpv::Utf8String;
use session::{NeovimInstance, NeovimSession};
use setup::{get_api_information, setup_neovide_specific_state};
use tokio::{
    runtime::{Builder, Runtime},
    select,
    time::timeout,
};
use winit::event_loop::EventLoopProxy;

pub use command::create_nvim_command;
pub use events::*;
pub use session::NeovimWriter;
pub use ui_commands::{
    send_ui, start_ui_command_handler, ParallelCommand, SerialCommand, HANDLER_REGISTRY,
};

const NEOVIM_REQUIRED_VERSION: &str = "0.10.0";

pub struct NeovimRuntime {
    pub runtime: Runtime,
}

async fn neovim_instance(settings: &Settings) -> Result<NeovimInstance> {
    if let Some(address) = settings.get::<CmdLineSettings>().server {
        Ok(NeovimInstance::Server { address })
    } else {
        let cmd = create_nvim_command(settings);
        Ok(NeovimInstance::Embedded(cmd))
    }
}

pub async fn show_error_message(
    nvim: &Neovim<NeovimWriter>,
    lines: &[String],
) -> Result<(), Box<CallError>> {
    let error_msg_highlight: Utf8String = "ErrorMsg".into();
    let mut prepared_lines = lines
        .iter()
        .map(|l| {
            Value::Array(vec![
                Value::String(l.clone().add("\n").into()),
                Value::String(error_msg_highlight.clone()),
            ])
        })
        .collect_vec();
    prepared_lines.insert(
        0,
        Value::Array(vec![
            Value::String("Error: ".into()),
            Value::String(error_msg_highlight.clone()),
        ]),
    );
    nvim.echo(prepared_lines, true, vec![]).await
}

// TODO: this function name is bringing confusion and is duplicated
// conflicting with the runtime.launch fn, it should be renamed
// to something else
async fn create_neovim_session(
    handler: NeovimHandler,
    grid_size: Option<GridSize<u32>>,
    settings: Arc<Settings>,
) -> Result<NeovimSession> {
    let neovim_instance = neovim_instance(settings.as_ref()).await?;

    let session = NeovimSession::new(neovim_instance, handler.clone())
        .await
        .context("Could not locate or start neovim process")?;

    // Check the neovim version to ensure its high enough
    match session
        .neovim
        .command_output(&format!("echo has('nvim-{NEOVIM_REQUIRED_VERSION}')"))
        .await
        .as_deref()
    {
        Ok("1") => {} // This is just a guard
        _ => {
            bail!("Neovide requires nvim version {NEOVIM_REQUIRED_VERSION} or higher. Download the latest version here https://github.com/neovim/neovim/wiki/Installing-Neovim");
        }
    }

    let cmdline_settings = settings.get::<CmdLineSettings>();

    let should_handle_clipboard = cmdline_settings.wsl || cmdline_settings.server.is_some();
    let api_information = get_api_information(&session.neovim).await?;
    info!(
        "Neovide registered to nvim with channel id {}",
        api_information.channel
    );
    // This is too verbose to keep enabled all the time
    // log::info!("Api information {:#?}", api_information);
    setup_neovide_specific_state(
        &session.neovim,
        should_handle_clipboard,
        &api_information,
        &settings,
    )
    .await?;

    start_ui_command_handler(handler.clone(), session.neovim.clone(), settings.clone());
    settings.read_initial_values(&session.neovim).await?;

    let mut options = UiAttachOptions::new();
    options.set_linegrid_external(true);
    options.set_multigrid_external(!cmdline_settings.no_multi_grid);
    options.set_rgb(true);

    // Triggers loading the user config

    let grid_size = grid_size.map_or(DEFAULT_GRID_SIZE, |v| clamped_grid_size(&v));
    let res = session
        .neovim
        .ui_attach(grid_size.width as i64, grid_size.height as i64, &options)
        .await
        .context("Could not attach ui to neovim process");

    info!("Neovim process attached");
    res.map(|()| session)
}

async fn run(
    winit_window_id: winit::window::WindowId,
    session: NeovimSession,
    proxy: EventLoopProxy<EventPayload>,
) {
    let mut session = session;

    if let Some(process) = session.neovim_process.as_mut() {
        // We primarily wait for the stdio to finish, but due to bugs,
        // for example, this one in in Neovim 0.9.5
        // https://github.com/neovim/neovim/issues/26743
        // it does not always finish.
        // So wait for some additional time, both to make the bug obvious and to prevent incomplete
        // data.
        select! {
            _ = &mut session.io_handle => {}
            _ = process.wait() => {
                // Wait a little bit more if we detect that Neovim exits before the stream, to
                // allow us to finish reading from it.
                log::info!("The Neovim process quit before the IO stream, waiting for a half second");
                if timeout(Duration::from_millis(500), &mut session.io_handle)
                        .await
                        .is_err()
                {
                    log::info!("The IO stream was never closed, forcing Neovide to exit");
                }
            }
        };
    } else {
        session.io_handle.await.ok();
    }
<<<<<<< HEAD
    log::info!("Neovim has quit");
    proxy
        .send_event(EventPayload::new(UserEvent::NeovimExited, winit_window_id))
        .ok();
=======
    // Try to ensure that the stderr output has finished
    if let Some(stderr_task) = &mut session.stderr_task {
        timeout(Duration::from_millis(500), stderr_task).await.ok();
    };
    proxy.send_event(UserEvent::NeovimExited).ok();
>>>>>>> afc991a4
}

impl NeovimRuntime {
    pub fn new() -> Result<Self, Error> {
        let runtime = Builder::new_multi_thread().enable_all().build()?;

        Ok(Self { runtime })
    }

    pub fn launch(
        &mut self,
        winit_window_id: winit::window::WindowId,
        event_loop_proxy: EventLoopProxy<EventPayload>,
        grid_size: Option<GridSize<u32>>,
        running_tracker: RunningTracker,
        settings: Arc<Settings>,
    ) -> Result<NeovimHandler> {
        let editor_handler = start_editor_handler(
            winit_window_id,
            event_loop_proxy.clone(),
            running_tracker,
            settings.clone(),
        );

        let session = self.runtime.block_on(create_neovim_session(
            editor_handler.clone(),
            grid_size,
            settings,
        ))?;

        self.runtime
            .spawn(run(winit_window_id, session, event_loop_proxy));

        Ok(editor_handler)
    }
}<|MERGE_RESOLUTION|>--- conflicted
+++ resolved
@@ -175,18 +175,16 @@
     } else {
         session.io_handle.await.ok();
     }
-<<<<<<< HEAD
+
+    // Try to ensure that the stderr output has finished
+    if let Some(stderr_task) = &mut session.stderr_task {
+        timeout(Duration::from_millis(500), stderr_task).await.ok();
+    };
+
     log::info!("Neovim has quit");
     proxy
         .send_event(EventPayload::new(UserEvent::NeovimExited, winit_window_id))
         .ok();
-=======
-    // Try to ensure that the stderr output has finished
-    if let Some(stderr_task) = &mut session.stderr_task {
-        timeout(Duration::from_millis(500), stderr_task).await.ok();
-    };
-    proxy.send_event(UserEvent::NeovimExited).ok();
->>>>>>> afc991a4
 }
 
 impl NeovimRuntime {
