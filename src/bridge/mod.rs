mod api_info;
mod clipboard;
mod command;
mod events;
mod handler;
pub mod session;
mod setup;
mod ui_commands;

use std::{io::Error, ops::Add, sync::Arc, time::Duration};

use anyhow::{bail, Context, Result};
use itertools::Itertools;
use log::info;
use nvim_rs::{error::CallError, Neovim, UiAttachOptions, Value};
use rmpv::Utf8String;
use tokio::{
    runtime::{Builder, Runtime},
    select,
    time::timeout,
};
use winit::event_loop::EventLoopProxy;

use crate::{
<<<<<<< HEAD
    cmd_line::CmdLineSettings,
    editor::start_editor,
    settings::*,
    units::GridSize,
    window::{EventPayload, UserEvent},
=======
    cmd_line::CmdLineSettings, editor::start_editor, running_tracker::RunningTracker, settings::*,
    units::GridSize, window::UserEvent,
>>>>>>> 5669d4cf
};
pub use handler::NeovimHandler;
use session::{NeovimInstance, NeovimSession};
use setup::{get_api_information, setup_neovide_specific_state};

pub use command::create_nvim_command;
pub use events::*;
pub use session::NeovimWriter;
pub use ui_commands::{send_ui, start_ui_command_handler, ParallelCommand, SerialCommand};

const NEOVIM_REQUIRED_VERSION: &str = "0.10.0";

pub struct NeovimRuntime {
    pub runtime: Runtime,
}

fn neovim_instance(settings: &Settings) -> Result<NeovimInstance> {
    if let Some(address) = settings.get::<CmdLineSettings>().server {
        Ok(NeovimInstance::Server { address })
    } else {
        let cmd = create_nvim_command(settings)?;
        Ok(NeovimInstance::Embedded(cmd))
    }
}

pub async fn show_error_message(
    nvim: &Neovim<NeovimWriter>,
    lines: &[String],
) -> Result<(), Box<CallError>> {
    let error_msg_highlight: Utf8String = "ErrorMsg".into();
    let mut prepared_lines = lines
        .iter()
        .map(|l| {
            Value::Array(vec![
                Value::String(l.clone().add("\n").into()),
                Value::String(error_msg_highlight.clone()),
            ])
        })
        .collect_vec();
    prepared_lines.insert(
        0,
        Value::Array(vec![
            Value::String("Error: ".into()),
            Value::String(error_msg_highlight.clone()),
        ]),
    );
    nvim.echo(prepared_lines, true, vec![]).await
}

async fn launch(
    handler: NeovimHandler,
    grid_size: Option<GridSize<u32>>,
    settings: Arc<Settings>,
) -> Result<NeovimSession> {
    let neovim_instance = neovim_instance(settings.as_ref())?;

    let session = NeovimSession::new(neovim_instance, handler)
        .await
        .context("Could not locate or start neovim process")?;

    // Check the neovim version to ensure its high enough
    match session
        .neovim
        .command_output(&format!("echo has('nvim-{NEOVIM_REQUIRED_VERSION}')"))
        .await
        .as_deref()
    {
        Ok("1") => {} // This is just a guard
        _ => {
            bail!("Neovide requires nvim version {NEOVIM_REQUIRED_VERSION} or higher. Download the latest version here https://github.com/neovim/neovim/wiki/Installing-Neovim");
        }
    }

    let cmdline_settings = settings.get::<CmdLineSettings>();

    let should_handle_clipboard = cmdline_settings.wsl || cmdline_settings.server.is_some();
    let api_information = get_api_information(&session.neovim).await?;
    info!(
        "Neovide registered to nvim with channel id {}",
        api_information.channel
    );
    // This is too verbose to keep enabled all the time
    // log::info!("Api information {:#?}", api_information);
    setup_neovide_specific_state(
        &session.neovim,
        should_handle_clipboard,
        &api_information,
        &settings,
    )
    .await?;

    start_ui_command_handler(session.neovim.clone(), settings.clone());
    settings.read_initial_values(&session.neovim).await?;

    let mut options = UiAttachOptions::new();
    options.set_linegrid_external(true);
    options.set_multigrid_external(!cmdline_settings.no_multi_grid);
    options.set_rgb(true);

    // Triggers loading the user config

    let grid_size = grid_size.map_or(DEFAULT_GRID_SIZE, |v| clamped_grid_size(&v));
    let res = session
        .neovim
        .ui_attach(grid_size.width as i64, grid_size.height as i64, &options)
        .await
        .context("Could not attach ui to neovim process");

    info!("Neovim process attached");
    res.map(|()| session)
}

async fn run(session: NeovimSession, proxy: EventLoopProxy<EventPayload>) {
    let mut session = session;

    if let Some(process) = session.neovim_process.as_mut() {
        // We primarily wait for the stdio to finish, but due to bugs,
        // for example, this one in in Neovim 0.9.5
        // https://github.com/neovim/neovim/issues/26743
        // it does not always finish.
        // So wait for some additional time, both to make the bug obvious and to prevent incomplete
        // data.
        select! {
            _ = &mut session.io_handle => {}
            _ = process.wait() => {
                // Wait a little bit more if we detect that Neovim exits before the stream, to
                // allow us to finish reading from it.
                log::info!("The Neovim process quit before the IO stream, waiting for a half second");
                if timeout(Duration::from_millis(500), &mut session.io_handle)
                        .await
                        .is_err()
                {
                    log::info!("The IO stream was never closed, forcing Neovide to exit");
                }
            }
        };
    } else {
        session.io_handle.await.ok();
    }
    log::info!("Neovim has quit");
    proxy
        .send_event(EventPayload::new(UserEvent::NeovimExited))
        .ok();
}

impl NeovimRuntime {
    pub fn new() -> Result<Self, Error> {
        let runtime = Builder::new_multi_thread().enable_all().build()?;

        Ok(Self { runtime })
    }

    pub fn launch(
        &mut self,
        event_loop_proxy: EventLoopProxy<EventPayload>,
        grid_size: Option<GridSize<u32>>,
        running_tracker: RunningTracker,
        settings: Arc<Settings>,
    ) -> Result<()> {
        let handler = start_editor(event_loop_proxy.clone(), running_tracker, settings.clone());
        let session = self
            .runtime
            .block_on(launch(handler, grid_size, settings))?;
        self.runtime.spawn(run(session, event_loop_proxy));
        Ok(())
    }
}<|MERGE_RESOLUTION|>--- conflicted
+++ resolved
@@ -9,33 +9,28 @@
 
 use std::{io::Error, ops::Add, sync::Arc, time::Duration};
 
+use crate::{
+    cmd_line::CmdLineSettings,
+    editor::start_editor,
+    running_tracker::RunningTracker,
+    settings::*,
+    units::GridSize,
+    window::{EventPayload, UserEvent},
+};
 use anyhow::{bail, Context, Result};
+pub use handler::NeovimHandler;
 use itertools::Itertools;
 use log::info;
 use nvim_rs::{error::CallError, Neovim, UiAttachOptions, Value};
 use rmpv::Utf8String;
+use session::{NeovimInstance, NeovimSession};
+use setup::{get_api_information, setup_neovide_specific_state};
 use tokio::{
     runtime::{Builder, Runtime},
     select,
     time::timeout,
 };
 use winit::event_loop::EventLoopProxy;
-
-use crate::{
-<<<<<<< HEAD
-    cmd_line::CmdLineSettings,
-    editor::start_editor,
-    settings::*,
-    units::GridSize,
-    window::{EventPayload, UserEvent},
-=======
-    cmd_line::CmdLineSettings, editor::start_editor, running_tracker::RunningTracker, settings::*,
-    units::GridSize, window::UserEvent,
->>>>>>> 5669d4cf
-};
-pub use handler::NeovimHandler;
-use session::{NeovimInstance, NeovimSession};
-use setup::{get_api_information, setup_neovide_specific_state};
 
 pub use command::create_nvim_command;
 pub use events::*;
