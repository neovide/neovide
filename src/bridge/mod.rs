--- conflicted
+++ resolved
@@ -6,26 +6,15 @@
 mod setup;
 mod ui_commands;
 
-<<<<<<< HEAD
 use anyhow::{bail, Context, Result};
-use log::{error, info};
-use nvim_rs::{error::CallError, Neovim, UiAttachOptions, Value};
-use std::{io::Error, sync::Arc};
-use tokio::{
-    runtime::{Builder, Runtime},
-    task::JoinHandle,
-=======
-use std::{ops::Add, process::exit, sync::Arc, thread};
-
 use itertools::Itertools;
 use log::{error, info};
 use nvim_rs::{error::CallError, Neovim, UiAttachOptions, Value};
 use rmpv::Utf8String;
-
-use crate::{
-    cmd_line::CmdLineSettings, error_handling::ResultPanicExplanation, running_tracker::*,
-    settings::*,
->>>>>>> c041cc66
+use std::{io::Error, ops::Add, sync::Arc};
+use tokio::{
+    runtime::{Builder, Runtime},
+    task::JoinHandle,
 };
 
 use crate::{cmd_line::CmdLineSettings, dimensions::Dimensions, running_tracker::*, settings::*};
@@ -77,10 +66,6 @@
     nvim.exec_lua(INTRO_MESSAGE_LUA, args).await.map(|_| ())
 }
 
-<<<<<<< HEAD
-async fn launch(grid_size: Option<Dimensions>) -> Result<NeovimSession> {
-    let neovim_instance = neovim_instance()?;
-=======
 pub async fn show_error_message(
     nvim: &Neovim<NeovimWriter>,
     lines: &[String],
@@ -105,9 +90,9 @@
     nvim.echo(prepared_lines, true, vec![]).await
 }
 
-#[tokio::main]
-async fn start_neovim_runtime(instance: NeovimInstance) {
->>>>>>> c041cc66
+async fn launch(grid_size: Option<Dimensions>) -> Result<NeovimSession> {
+    let neovim_instance = neovim_instance()?;
+
     let handler = NeovimHandler::new();
     let session = NeovimSession::new(neovim_instance, handler)
         .await
