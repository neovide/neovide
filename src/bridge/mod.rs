<<<<<<< HEAD
mod events;
mod handler;
mod ui_commands;

use std::env;
use std::path::Path;
use std::process::Stdio;
use std::sync::atomic::{AtomicBool, Ordering};
use std::sync::Arc;

use crossfire::mpsc::{RxUnbounded, TxUnbounded};
use log::{error, info, warn};
use nvim_rs::{create::tokio as create, UiAttachOptions};
use rmpv::Value;
use tokio::process::Command;
use tokio::runtime::Runtime;

use crate::error_handling::ResultPanicExplanation;
use crate::settings::*;
use crate::window::window_geometry_or_default;
pub use events::*;
use handler::NeovimHandler;
pub use ui_commands::UiCommand;

#[cfg(windows)]
fn set_windows_creation_flags(cmd: &mut Command) {
    cmd.creation_flags(0x0800_0000); // CREATE_NO_WINDOW
}

#[cfg(windows)]
fn platform_build_nvim_cmd(bin: &str) -> Option<Command> {
    if !Path::new(&bin).exists() {
        return None;
    }

    if env::args().any(|arg| arg == "--wsl") {
        let mut cmd = Command::new("wsl");
        cmd.arg(bin);
        Some(cmd)
    } else {
        Some(Command::new(bin))
    }
}

#[cfg(unix)]
fn platform_build_nvim_cmd(bin: &str) -> Option<Command> {
    if Path::new(&bin).exists() {
        Some(Command::new(bin))
    } else {
        None
    }
}

fn build_nvim_cmd() -> Command {
    if let Ok(path) = env::var("NEOVIM_BIN") {
        if let Some(cmd) = platform_build_nvim_cmd(&path) {
            return cmd;
        } else {
            warn!("NEOVIM_BIN is invalid falling back to first bin in PATH");
        }
    }
    if let Ok(path) = which::which("nvim") {
        if let Some(cmd) = platform_build_nvim_cmd(path.to_str().unwrap()) {
            cmd
        } else {
            error!("nvim does not have proper permissions!");
            std::process::exit(1);
        }
    } else {
        error!("nvim not found!");
        std::process::exit(1);
    }
}

pub fn build_neovide_command(channel: u64, num_args: u64, command: &str, event: &str) -> String {
    let nargs: String = if num_args > 1 {
        "+".to_string()
    } else {
        num_args.to_string()
    };
    if num_args == 0 {
        return format!(
            "command! -nargs={} -complete=expression {} call rpcnotify({}, 'neovide.{}')",
            nargs, command, channel, event
        );
    } else {
        return format!(
            "command! -nargs={} -complete=expression {} call rpcnotify({}, 'neovide.{}', <args>)",
            nargs, command, channel, event
        );
    };
}

pub fn create_nvim_command() -> Command {
    let mut cmd = build_nvim_cmd();

    cmd.arg("--embed")
        .args(SETTINGS.neovim_arguments.iter().skip(1))
        .stderr(Stdio::inherit());

    #[cfg(windows)]
    set_windows_creation_flags(&mut cmd);

    cmd
}

async fn start_neovim_runtime(
    ui_command_sender: TxUnbounded<UiCommand>,
    ui_command_receiver: RxUnbounded<UiCommand>,
    redraw_event_sender: TxUnbounded<RedrawEvent>,
    running: Arc<AtomicBool>,
) {
    let (width, height) = window_geometry_or_default();
    let handler = NeovimHandler::new(ui_command_sender.clone(), redraw_event_sender.clone());
    let (mut nvim, io_handler, _) = create::new_child_cmd(&mut create_nvim_command(), handler)
        .await
        .unwrap_or_explained_panic("Could not locate or start neovim process");

    if nvim.get_api_info().await.is_err() {
        error!("Cannot get neovim api info, either neovide is launched with an unknown command line option or neovim version not supported!");
        std::process::exit(-1);
    }

    let close_watcher_running = running.clone();
    tokio::spawn(async move {
        info!("Close watcher started");
        match io_handler.await {
            Err(join_error) => error!("Error joining IO loop: '{}'", join_error),
            Ok(Err(error)) => {
                if !error.is_channel_closed() {
                    error!("Error: '{}'", error);
                }
            }
            Ok(Ok(())) => {}
        };
        close_watcher_running.store(false, Ordering::Relaxed);
    });

    if let Ok(Value::Integer(correct_version)) = nvim.eval("has(\"nvim-0.4\")").await {
        if correct_version.as_i64() != Some(1) {
            error!("Neovide requires version 0.4 or higher");
            std::process::exit(0);
        }
    } else {
        error!("Neovide requires version 0.4 or higher");
        std::process::exit(0);
    };

    nvim.set_var("neovide", Value::Boolean(true))
        .await
        .unwrap_or_explained_panic("Could not communicate with neovim process");

    if let Err(command_error) = nvim.command("runtime! ginit.vim").await {
        nvim.command(&format!(
            "echomsg \"error encountered in ginit.vim {:?}\"",
            command_error
        ))
        .await
        .ok();
    }

    nvim.set_client_info(
        "neovide",
        vec![
            (Value::from("major"), Value::from(0u64)),
            (Value::from("minor"), Value::from(6u64)),
        ],
        "ui",
        vec![],
        vec![],
    )
    .await
    .ok();

    let neovide_channel: u64 = nvim
        .list_chans()
        .await
        .ok()
        .and_then(|channel_values| parse_channel_list(channel_values).ok())
        .and_then(|channel_list| {
            channel_list.iter().find_map(|channel| match channel {
                ChannelInfo {
                    id,
                    client: Some(ClientInfo { name, .. }),
                    ..
                } if name == "neovide" => Some(*id),
                _ => None,
            })
        })
        .unwrap_or(0);

    info!(
        "Neovide registered to nvim with channel id {}",
        neovide_channel
    );

    #[cfg(windows)]
    nvim.command(&build_neovide_command(
        neovide_channel,
        0,
        "NeovideRegisterRightClick",
        "register_right_click",
    ))
    .await
    .ok();

    #[cfg(windows)]
    nvim.command(&build_neovide_command(
        neovide_channel,
        0,
        "NeovideUnregisterRightClick",
        "unregister_right_click",
    ))
    .await
    .ok();

    nvim.set_option("lazyredraw", Value::Boolean(false))
        .await
        .ok();

    let mut options = UiAttachOptions::new();
    options.set_linegrid_external(true);
    if env::args().any(|arg| arg == "--multiGrid") || env::var("NeovideMultiGrid").is_ok() {
        options.set_multigrid_external(true);
    }
    options.set_rgb(true);
    nvim.ui_attach(width as i64, height as i64, &options)
        .await
        .unwrap_or_explained_panic("Could not attach ui to neovim process");

    info!("Neovim process attached");

    let nvim = Arc::new(nvim);

    let ui_command_running = running.clone();
    let input_nvim = nvim.clone();
    tokio::spawn(async move {
        loop {
            if !ui_command_running.load(Ordering::Relaxed) {
                break;
            }

            match ui_command_receiver.recv().await {
                Ok(ui_command) => {
                    let input_nvim = input_nvim.clone();
                    tokio::spawn(async move {
                        ui_command.execute(&input_nvim).await;
                    });
                }
                Err(_) => {
                    ui_command_running.store(false, Ordering::Relaxed);
                    break;
                }
            }
        }
    });

    SETTINGS.read_initial_values(&nvim).await;
    SETTINGS.setup_changed_listeners(&nvim).await;
}

pub struct Bridge {
    _runtime: Runtime, // Necessary to keep runtime running
}

pub fn start_bridge(
    ui_command_sender: TxUnbounded<UiCommand>,
    ui_command_receiver: RxUnbounded<UiCommand>,
    redraw_event_sender: TxUnbounded<RedrawEvent>,
    running: Arc<AtomicBool>,
) -> Bridge {
    let runtime = Runtime::new().unwrap();
    runtime.spawn(start_neovim_runtime(
        ui_command_sender,
        ui_command_receiver,
        redraw_event_sender,
        running,
    ));
    Bridge { _runtime: runtime }
}
=======
#[macro_use]
pub mod layouts;

mod events;
mod handler;
mod ui_commands;

use std::process::Stdio;
use std::sync::atomic::{AtomicBool, Ordering};
use std::sync::Arc;

use log::{error, info, trace, warn};
use nvim_rs::{create::tokio as create, UiAttachOptions};
use rmpv::Value;
use tokio::process::Command;
use tokio::runtime::Runtime;
use tokio::sync::mpsc::{unbounded_channel, UnboundedReceiver, UnboundedSender};

use crate::error_handling::ResultPanicExplanation;
use crate::settings::*;
use crate::window::window_geometry_or_default;
pub use events::*;
use handler::NeovimHandler;
pub use layouts::*;
use std::env;
use std::path::Path;
pub use ui_commands::UiCommand;

lazy_static! {
    pub static ref BRIDGE: Bridge = Bridge::new();
}

#[cfg(windows)]
fn set_windows_creation_flags(cmd: &mut Command) {
    cmd.creation_flags(0x0800_0000); // CREATE_NO_WINDOW
}

#[cfg(windows)]
fn platform_build_nvim_cmd(bin: &str) -> Option<Command> {
    if !Path::new(&bin).exists() {
        return None;
    }

    if env::args().any(|arg| arg == "--wsl") {
        let mut cmd = Command::new("wsl");
        cmd.arg(bin);
        Some(cmd)
    } else {
        Some(Command::new(bin))
    }
}

#[cfg(unix)]
fn platform_build_nvim_cmd(bin: &str) -> Option<Command> {
    if Path::new(&bin).exists() {
        Some(Command::new(bin))
    } else {
        None
    }
}

fn build_nvim_cmd() -> Command {
    if let Ok(path) = env::var("NEOVIM_BIN") {
        if let Some(cmd) = platform_build_nvim_cmd(&path) {
            return cmd;
        } else {
            warn!("NEOVIM_BIN is invalid falling back to first bin in PATH");
        }
    }
    if let Ok(path) = which::which("nvim") {
        if let Some(cmd) = platform_build_nvim_cmd(path.to_str().unwrap()) {
            cmd
        } else {
            error!("nvim does not have proper permissions!");
            std::process::exit(1);
        }
    } else {
        error!("nvim not found!");
        std::process::exit(1);
    }
}

#[cfg(windows)]
pub fn build_neovide_command(channel: u64, num_args: u64, command: &str, event: &str) -> String {
    let nargs: String = if num_args > 1 {
        "+".to_string()
    } else {
        num_args.to_string()
    };
    if num_args == 0 {
        return format!(
            "command! -nargs={} -complete=expression {} call rpcnotify({}, 'neovide.{}')",
            nargs, command, channel, event
        );
    } else {
        return format!(
            "command! -nargs={} -complete=expression {} call rpcnotify({}, 'neovide.{}', <args>)",
            nargs, command, channel, event
        );
    };
}

pub fn create_nvim_command() -> Command {
    let mut cmd = build_nvim_cmd();

    cmd.arg("--embed")
        .args(SETTINGS.neovim_arguments.iter().skip(1))
        .stderr(Stdio::inherit());

    #[cfg(windows)]
    set_windows_creation_flags(&mut cmd);

    cmd
}

async fn drain(receiver: &mut UnboundedReceiver<UiCommand>) -> Option<Vec<UiCommand>> {
    if let Some(ui_command) = receiver.recv().await {
        let mut results = vec![ui_command];
        while let Ok(ui_command) = receiver.try_recv() {
            results.push(ui_command);
        }
        Some(results)
    } else {
        None
    }
}

async fn start_process(mut receiver: UnboundedReceiver<UiCommand>) {
    let (width, height) = window_geometry_or_default();
    let (mut nvim, io_handler, _) =
        create::new_child_cmd(&mut create_nvim_command(), NeovimHandler())
            .await
            .unwrap_or_explained_panic("Could not locate or start the neovim process");

    tokio::spawn(async move {
        info!("Close watcher started");
        match io_handler.await {
            Err(join_error) => error!("Error joining IO loop: '{}'", join_error),
            Ok(Err(error)) => {
                if !error.is_channel_closed() {
                    error!("Error: '{}'", error);
                }
            }
            Ok(Ok(())) => {}
        };
        BRIDGE.running.store(false, Ordering::Relaxed);
    });

    if let Ok(Value::Integer(correct_version)) = nvim.eval("has(\"nvim-0.4\")").await {
        if correct_version.as_i64() != Some(1) {
            error!("Neovide requires version 0.4 or higher");
            std::process::exit(0);
        }
    } else {
        error!("Neovide requires version 0.4 or higher");
        std::process::exit(0);
    };

    nvim.set_var("neovide", Value::Boolean(true))
        .await
        .unwrap_or_explained_panic("Could not communicate with neovim process");
    let mut options = UiAttachOptions::new();
    options.set_linegrid_external(true);
    options.set_rgb(true);
    if let Err(command_error) = nvim.command("runtime! ginit.vim").await {
        nvim.command(&format!(
            "echomsg \"error encountered in ginit.vim {:?}\"",
            command_error
        ))
        .await
        .ok();
    }

    nvim.set_client_info(
        "neovide",
        vec![
            (Value::from("major"), Value::from(0u64)),
            (Value::from("minor"), Value::from(6u64)),
        ],
        "ui",
        vec![],
        vec![],
    )
    .await
    .ok();

    let neovide_channel: u64 = nvim
        .list_chans()
        .await
        .ok()
        .and_then(|channel_values| parse_channel_list(channel_values).ok())
        .and_then(|channel_list| {
            channel_list.iter().find_map(|channel| match channel {
                ChannelInfo {
                    id,
                    client: Some(ClientInfo { name, .. }),
                    ..
                } if name == "neovide" => Some(*id),
                _ => None,
            })
        })
        .unwrap_or(0);

    info!(
        "Neovide registered to nvim with channel id {}",
        neovide_channel
    );

    #[cfg(windows)]
    nvim.command(&build_neovide_command(
        neovide_channel,
        0,
        "NeovideRegisterRightClick",
        "register_right_click",
    ))
    .await
    .ok();

    #[cfg(windows)]
    nvim.command(&build_neovide_command(
        neovide_channel,
        0,
        "NeovideUnregisterRightClick",
        "unregister_right_click",
    ))
    .await
    .ok();

    nvim.ui_attach(width as i64, height as i64, &options)
        .await
        .unwrap_or_explained_panic("Could not attach ui to neovim process");
    info!("Neovim process attached");

    let nvim = Arc::new(nvim);
    let input_nvim = nvim.clone();
    tokio::spawn(async move {
        info!("UiCommand processor started");
        while let Some(commands) = drain(&mut receiver).await {
            if !BRIDGE.running.load(Ordering::Relaxed) {
                return;
            }
            let (resize_list, other_commands): (Vec<UiCommand>, Vec<UiCommand>) = commands
                .into_iter()
                .partition(|command| command.is_resize());

            for command in resize_list
                .into_iter()
                .last()
                .into_iter()
                .chain(other_commands.into_iter())
            {
                let input_nvim = input_nvim.clone();
                tokio::spawn(async move {
                    if !BRIDGE.running.load(Ordering::Relaxed) {
                        return;
                    }
                    trace!("Executing UiCommand: {:?}", &command);
                    command.execute(&input_nvim).await;
                });
            }
        }
    });

    SETTINGS.read_initial_values(&nvim).await;
    SETTINGS.setup_changed_listeners(&nvim).await;

    nvim.set_option("lazyredraw", Value::Boolean(false))
        .await
        .ok();
}

pub struct Bridge {
    _runtime: Runtime, // Necessary to keep runtime running
    sender: UnboundedSender<UiCommand>,
    pub running: AtomicBool,
}

impl Bridge {
    pub fn new() -> Bridge {
        let runtime = Runtime::new().unwrap();
        let (sender, receiver) = unbounded_channel::<UiCommand>();

        runtime.spawn(async move {
            start_process(receiver).await;
        });
        Bridge {
            _runtime: runtime,
            sender,
            running: AtomicBool::new(true),
        }
    }

    pub fn queue_command(&self, command: UiCommand) {
        if !BRIDGE.running.load(Ordering::Relaxed) {
            return;
        }
        trace!("UiCommand queued: {:?}", &command);
        self.sender.send(command).unwrap_or_explained_panic(
            "Could not send UI command from the window system to the neovim process.",
        );
    }
}
>>>>>>> f72f3dc0
<|MERGE_RESOLUTION|>--- conflicted
+++ resolved
@@ -1,4 +1,3 @@
-<<<<<<< HEAD
 mod events;
 mod handler;
 mod ui_commands;
@@ -278,308 +277,4 @@
         running,
     ));
     Bridge { _runtime: runtime }
-}
-=======
-#[macro_use]
-pub mod layouts;
-
-mod events;
-mod handler;
-mod ui_commands;
-
-use std::process::Stdio;
-use std::sync::atomic::{AtomicBool, Ordering};
-use std::sync::Arc;
-
-use log::{error, info, trace, warn};
-use nvim_rs::{create::tokio as create, UiAttachOptions};
-use rmpv::Value;
-use tokio::process::Command;
-use tokio::runtime::Runtime;
-use tokio::sync::mpsc::{unbounded_channel, UnboundedReceiver, UnboundedSender};
-
-use crate::error_handling::ResultPanicExplanation;
-use crate::settings::*;
-use crate::window::window_geometry_or_default;
-pub use events::*;
-use handler::NeovimHandler;
-pub use layouts::*;
-use std::env;
-use std::path::Path;
-pub use ui_commands::UiCommand;
-
-lazy_static! {
-    pub static ref BRIDGE: Bridge = Bridge::new();
-}
-
-#[cfg(windows)]
-fn set_windows_creation_flags(cmd: &mut Command) {
-    cmd.creation_flags(0x0800_0000); // CREATE_NO_WINDOW
-}
-
-#[cfg(windows)]
-fn platform_build_nvim_cmd(bin: &str) -> Option<Command> {
-    if !Path::new(&bin).exists() {
-        return None;
-    }
-
-    if env::args().any(|arg| arg == "--wsl") {
-        let mut cmd = Command::new("wsl");
-        cmd.arg(bin);
-        Some(cmd)
-    } else {
-        Some(Command::new(bin))
-    }
-}
-
-#[cfg(unix)]
-fn platform_build_nvim_cmd(bin: &str) -> Option<Command> {
-    if Path::new(&bin).exists() {
-        Some(Command::new(bin))
-    } else {
-        None
-    }
-}
-
-fn build_nvim_cmd() -> Command {
-    if let Ok(path) = env::var("NEOVIM_BIN") {
-        if let Some(cmd) = platform_build_nvim_cmd(&path) {
-            return cmd;
-        } else {
-            warn!("NEOVIM_BIN is invalid falling back to first bin in PATH");
-        }
-    }
-    if let Ok(path) = which::which("nvim") {
-        if let Some(cmd) = platform_build_nvim_cmd(path.to_str().unwrap()) {
-            cmd
-        } else {
-            error!("nvim does not have proper permissions!");
-            std::process::exit(1);
-        }
-    } else {
-        error!("nvim not found!");
-        std::process::exit(1);
-    }
-}
-
-#[cfg(windows)]
-pub fn build_neovide_command(channel: u64, num_args: u64, command: &str, event: &str) -> String {
-    let nargs: String = if num_args > 1 {
-        "+".to_string()
-    } else {
-        num_args.to_string()
-    };
-    if num_args == 0 {
-        return format!(
-            "command! -nargs={} -complete=expression {} call rpcnotify({}, 'neovide.{}')",
-            nargs, command, channel, event
-        );
-    } else {
-        return format!(
-            "command! -nargs={} -complete=expression {} call rpcnotify({}, 'neovide.{}', <args>)",
-            nargs, command, channel, event
-        );
-    };
-}
-
-pub fn create_nvim_command() -> Command {
-    let mut cmd = build_nvim_cmd();
-
-    cmd.arg("--embed")
-        .args(SETTINGS.neovim_arguments.iter().skip(1))
-        .stderr(Stdio::inherit());
-
-    #[cfg(windows)]
-    set_windows_creation_flags(&mut cmd);
-
-    cmd
-}
-
-async fn drain(receiver: &mut UnboundedReceiver<UiCommand>) -> Option<Vec<UiCommand>> {
-    if let Some(ui_command) = receiver.recv().await {
-        let mut results = vec![ui_command];
-        while let Ok(ui_command) = receiver.try_recv() {
-            results.push(ui_command);
-        }
-        Some(results)
-    } else {
-        None
-    }
-}
-
-async fn start_process(mut receiver: UnboundedReceiver<UiCommand>) {
-    let (width, height) = window_geometry_or_default();
-    let (mut nvim, io_handler, _) =
-        create::new_child_cmd(&mut create_nvim_command(), NeovimHandler())
-            .await
-            .unwrap_or_explained_panic("Could not locate or start the neovim process");
-
-    tokio::spawn(async move {
-        info!("Close watcher started");
-        match io_handler.await {
-            Err(join_error) => error!("Error joining IO loop: '{}'", join_error),
-            Ok(Err(error)) => {
-                if !error.is_channel_closed() {
-                    error!("Error: '{}'", error);
-                }
-            }
-            Ok(Ok(())) => {}
-        };
-        BRIDGE.running.store(false, Ordering::Relaxed);
-    });
-
-    if let Ok(Value::Integer(correct_version)) = nvim.eval("has(\"nvim-0.4\")").await {
-        if correct_version.as_i64() != Some(1) {
-            error!("Neovide requires version 0.4 or higher");
-            std::process::exit(0);
-        }
-    } else {
-        error!("Neovide requires version 0.4 or higher");
-        std::process::exit(0);
-    };
-
-    nvim.set_var("neovide", Value::Boolean(true))
-        .await
-        .unwrap_or_explained_panic("Could not communicate with neovim process");
-    let mut options = UiAttachOptions::new();
-    options.set_linegrid_external(true);
-    options.set_rgb(true);
-    if let Err(command_error) = nvim.command("runtime! ginit.vim").await {
-        nvim.command(&format!(
-            "echomsg \"error encountered in ginit.vim {:?}\"",
-            command_error
-        ))
-        .await
-        .ok();
-    }
-
-    nvim.set_client_info(
-        "neovide",
-        vec![
-            (Value::from("major"), Value::from(0u64)),
-            (Value::from("minor"), Value::from(6u64)),
-        ],
-        "ui",
-        vec![],
-        vec![],
-    )
-    .await
-    .ok();
-
-    let neovide_channel: u64 = nvim
-        .list_chans()
-        .await
-        .ok()
-        .and_then(|channel_values| parse_channel_list(channel_values).ok())
-        .and_then(|channel_list| {
-            channel_list.iter().find_map(|channel| match channel {
-                ChannelInfo {
-                    id,
-                    client: Some(ClientInfo { name, .. }),
-                    ..
-                } if name == "neovide" => Some(*id),
-                _ => None,
-            })
-        })
-        .unwrap_or(0);
-
-    info!(
-        "Neovide registered to nvim with channel id {}",
-        neovide_channel
-    );
-
-    #[cfg(windows)]
-    nvim.command(&build_neovide_command(
-        neovide_channel,
-        0,
-        "NeovideRegisterRightClick",
-        "register_right_click",
-    ))
-    .await
-    .ok();
-
-    #[cfg(windows)]
-    nvim.command(&build_neovide_command(
-        neovide_channel,
-        0,
-        "NeovideUnregisterRightClick",
-        "unregister_right_click",
-    ))
-    .await
-    .ok();
-
-    nvim.ui_attach(width as i64, height as i64, &options)
-        .await
-        .unwrap_or_explained_panic("Could not attach ui to neovim process");
-    info!("Neovim process attached");
-
-    let nvim = Arc::new(nvim);
-    let input_nvim = nvim.clone();
-    tokio::spawn(async move {
-        info!("UiCommand processor started");
-        while let Some(commands) = drain(&mut receiver).await {
-            if !BRIDGE.running.load(Ordering::Relaxed) {
-                return;
-            }
-            let (resize_list, other_commands): (Vec<UiCommand>, Vec<UiCommand>) = commands
-                .into_iter()
-                .partition(|command| command.is_resize());
-
-            for command in resize_list
-                .into_iter()
-                .last()
-                .into_iter()
-                .chain(other_commands.into_iter())
-            {
-                let input_nvim = input_nvim.clone();
-                tokio::spawn(async move {
-                    if !BRIDGE.running.load(Ordering::Relaxed) {
-                        return;
-                    }
-                    trace!("Executing UiCommand: {:?}", &command);
-                    command.execute(&input_nvim).await;
-                });
-            }
-        }
-    });
-
-    SETTINGS.read_initial_values(&nvim).await;
-    SETTINGS.setup_changed_listeners(&nvim).await;
-
-    nvim.set_option("lazyredraw", Value::Boolean(false))
-        .await
-        .ok();
-}
-
-pub struct Bridge {
-    _runtime: Runtime, // Necessary to keep runtime running
-    sender: UnboundedSender<UiCommand>,
-    pub running: AtomicBool,
-}
-
-impl Bridge {
-    pub fn new() -> Bridge {
-        let runtime = Runtime::new().unwrap();
-        let (sender, receiver) = unbounded_channel::<UiCommand>();
-
-        runtime.spawn(async move {
-            start_process(receiver).await;
-        });
-        Bridge {
-            _runtime: runtime,
-            sender,
-            running: AtomicBool::new(true),
-        }
-    }
-
-    pub fn queue_command(&self, command: UiCommand) {
-        if !BRIDGE.running.load(Ordering::Relaxed) {
-            return;
-        }
-        trace!("UiCommand queued: {:?}", &command);
-        self.sender.send(command).unwrap_or_explained_panic(
-            "Could not send UI command from the window system to the neovim process.",
-        );
-    }
-}
->>>>>>> f72f3dc0
+}