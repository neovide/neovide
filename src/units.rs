use std::{
    fmt::Debug,
    marker::PhantomData,
    ops::{Div, Mul},
};

use glamour::{Box2, Point2, Scalar, Size2, Transform2, TransformMap, Unit, Vector2};

/// Coordinates in grid units (multiplies of the font size)
pub struct Grid<T> {
    phantom: PhantomData<T>,
}

impl<T: Scalar> Unit for Grid<T> {
    type Scalar = T;
}
/// Coordinates in pixel units
pub struct Pixel<T> {
    phantom: PhantomData<T>,
}
impl<T: Scalar> Unit for Pixel<T> {
    type Scalar = T;
}

pub type GridVec<T> = Vector2<Grid<T>>;
pub type PixelVec<T> = Vector2<Pixel<T>>;

pub type GridSize<T> = Size2<Grid<T>>;
pub type PixelSize<T> = Size2<Pixel<T>>;

pub type GridPos<T> = Point2<Grid<T>>;
pub type PixelPos<T> = Point2<Pixel<T>>;

pub type GridRect<T> = Box2<Grid<T>>;
pub type PixelRect<T> = Box2<Pixel<T>>;

<<<<<<< HEAD
// The Euclid library doesn't support two dimensional scales, so make our own simplified one
#[derive(Copy, Clone)]
pub struct GridScale(pub PixelSize<f32>);
=======
pub fn to_skia_point(pos: PixelPos<f32>) -> skia_safe::Point {
    skia_safe::Point::new(pos.x, pos.y)
}

pub fn to_skia_rect(rect: &PixelRect<f32>) -> skia_safe::Rect {
    skia_safe::Rect {
        left: rect.min.x,
        top: rect.min.y,
        right: rect.max.x,
        bottom: rect.max.y,
    }
}

#[derive(Copy, Clone, Debug)]
pub struct GridScale {
    transform: Transform2<Grid<f32>, Pixel<f32>>,
}
>>>>>>> 72cd7d99

impl GridScale {
    pub fn new(scale: PixelSize<f32>) -> Self {
        Self {
            transform: Transform2::from_scale(scale.as_vector().cast()),
        }
    }

    pub fn height(&self) -> f32 {
        self.transform.matrix.y_axis.y
    }

    pub fn width(&self) -> f32 {
        self.transform.matrix.x_axis.x
    }
}

impl<T: Scalar> Mul<GridScale> for GridVec<T> {
    type Output = PixelVec<f32>;

    #[inline]
    fn mul(self, scale: GridScale) -> Self::Output {
        let grid_vec: GridVec<f32> = self.try_cast().unwrap();
        scale.transform.map(grid_vec)
    }
}

impl<T: Scalar> Mul<GridScale> for GridSize<T> {
    type Output = PixelSize<f32>;

    #[inline]
    fn mul(self, scale: GridScale) -> Self::Output {
        (*self.as_vector() * scale).to_size()
    }
}

impl<T: Scalar> Mul<GridScale> for GridPos<T> {
    type Output = PixelPos<f32>;

    #[inline]
    fn mul(self, scale: GridScale) -> Self::Output {
        (*self.as_vector() * scale).to_point()
    }
}

impl<T: Scalar> Mul<GridScale> for GridRect<T> {
    type Output = PixelRect<f32>;

    #[inline]
    fn mul(self, scale: GridScale) -> Self::Output {
        PixelRect::new(*self.min.as_vector() * scale, *self.max.as_vector() * scale)
    }
}

impl<T: Scalar> Div<GridScale> for PixelVec<T> {
    type Output = GridVec<f32>;

    #[inline]
    fn div(self, scale: GridScale) -> Self::Output {
        let pixel_vec: PixelVec<f32> = self.try_cast().unwrap();
        scale.transform.inverse().map(pixel_vec)
    }
}

impl<T: Scalar> Div<GridScale> for PixelSize<T> {
    type Output = GridSize<f32>;

    #[inline]
    fn div(self, scale: GridScale) -> Self::Output {
        (*self.as_vector() / scale).to_size()
    }
}

impl<T: Scalar> Div<GridScale> for PixelPos<T> {
    type Output = GridPos<f32>;

    #[inline]
    fn div(self, scale: GridScale) -> Self::Output {
        (*self.as_vector() / scale).to_point()
    }
}

impl<T: Scalar> Div<GridScale> for PixelRect<T> {
    type Output = GridRect<f32>;

    #[inline]
    fn div(self, scale: GridScale) -> Self::Output {
        GridRect::new(*self.min.as_vector() / scale, *self.max.as_vector() / scale)
    }
}<|MERGE_RESOLUTION|>--- conflicted
+++ resolved
@@ -34,29 +34,10 @@
 pub type GridRect<T> = Box2<Grid<T>>;
 pub type PixelRect<T> = Box2<Pixel<T>>;
 
-<<<<<<< HEAD
-// The Euclid library doesn't support two dimensional scales, so make our own simplified one
-#[derive(Copy, Clone)]
-pub struct GridScale(pub PixelSize<f32>);
-=======
-pub fn to_skia_point(pos: PixelPos<f32>) -> skia_safe::Point {
-    skia_safe::Point::new(pos.x, pos.y)
-}
-
-pub fn to_skia_rect(rect: &PixelRect<f32>) -> skia_safe::Rect {
-    skia_safe::Rect {
-        left: rect.min.x,
-        top: rect.min.y,
-        right: rect.max.x,
-        bottom: rect.max.y,
-    }
-}
-
 #[derive(Copy, Clone, Debug)]
 pub struct GridScale {
     transform: Transform2<Grid<f32>, Pixel<f32>>,
 }
->>>>>>> 72cd7d99
 
 impl GridScale {
     pub fn new(scale: PixelSize<f32>) -> Self {
