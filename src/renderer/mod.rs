pub mod animation_utils;
mod cached_background_renderer;
pub mod cursor_renderer;
pub mod fonts;
pub mod grid_renderer;
pub mod opengl;
pub mod profiler;
mod rendered_layer;
mod rendered_window;
mod vsync;

#[cfg(target_os = "windows")]
pub mod d3d;

use std::{
    cmp::Ordering,
    collections::{hash_map::Entry, HashMap},
    sync::Arc,
};

use itertools::Itertools;
use log::{error, warn};
use skia_safe::{Canvas, Image, Rect};

use winit::{
    event::Event,
    event_loop::{EventLoopProxy, EventLoopWindowTarget},
    window::{Window, WindowBuilder},
};

use crate::{
    bridge::EditorMode,
    editor::{Cursor, Style},
    profiling::{tracy_create_gpu_context, tracy_named_frame, tracy_zone},
    renderer::{
        rendered_layer::{group_windows, FloatingLayer},
        rendered_window::Background,
    },
    settings::*,
    units::{to_skia_rect, GridPos, GridRect, GridSize, PixelPos},
    window::{ShouldRender, UserEvent},
    WindowSettings,
};

#[cfg(feature = "profiling")]
use crate::profiling::tracy_plot;
#[cfg(feature = "profiling")]
use skia_safe::graphics::{
    font_cache_count_limit, font_cache_count_used, font_cache_limit, font_cache_used,
    resource_cache_single_allocation_byte_limit, resource_cache_total_bytes_limit,
    resource_cache_total_bytes_used,
};

#[cfg(feature = "gpu_profiling")]
use crate::profiling::GpuCtx;

#[cfg(target_os = "windows")]
use crate::CmdLineSettings;

use cursor_renderer::CursorRenderer;
pub use fonts::caching_shaper::CachingShaper;
pub use grid_renderer::GridRenderer;
pub use rendered_window::{LineFragment, RenderedWindow, WindowDrawCommand, WindowDrawDetails};

pub use vsync::VSync;

use self::fonts::font_options::FontOptions;

#[cfg(feature = "profiling")]
fn plot_skia_cache() {
    tracy_plot!("font_cache_limit", font_cache_limit() as f64);
    tracy_plot!("font_cache_used", font_cache_used() as f64);
    tracy_plot!("font_cache_count_used", font_cache_count_used() as f64);
    tracy_plot!("font_cache_count_limit", font_cache_count_limit() as f64);
    tracy_plot!(
        "resource_cache_total_bytes_used",
        resource_cache_total_bytes_used() as f64
    );
    tracy_plot!(
        "resource_cache_total_bytes_limit",
        resource_cache_total_bytes_limit() as f64
    );
    tracy_plot!(
        "resource_cache_single_allocation_byte_limit",
        resource_cache_single_allocation_byte_limit().unwrap_or_default() as f64
    );
}

#[derive(SettingGroup, Clone)]
pub struct RendererSettings {
    position_animation_length: f32,
    scroll_animation_length: f32,
    scroll_animation_far_lines: u32,
    floating_blur: bool,
    floating_blur_amount_x: f32,
    floating_blur_amount_y: f32,
    floating_shadow: bool,
    floating_z_height: f32,
    light_angle_degrees: f32,
    light_radius: f32,
    debug_renderer: bool,
    profiler: bool,
    underline_stroke_scale: f32,
    text_gamma: f32,
    text_contrast: f32,
    experimental_layer_grouping: bool,
}

impl Default for RendererSettings {
    fn default() -> Self {
        Self {
            position_animation_length: 0.15,
            scroll_animation_length: 0.3,
            scroll_animation_far_lines: 1,
            floating_blur: true,
            floating_blur_amount_x: 2.0,
            floating_blur_amount_y: 2.0,
            floating_shadow: true,
            floating_z_height: 10.,
            light_angle_degrees: 45.,
            light_radius: 5.,
            debug_renderer: false,
            profiler: false,
            underline_stroke_scale: 1.,
            text_gamma: 0.0,
            text_contrast: 0.5,
            experimental_layer_grouping: false,
        }
    }
}

// Since draw commmands are inserted into a heap, we need to implement Ord such that
// the commands that should be processed first (such as window draw commands or close
// window) are sorted as larger than the ones that should be handled later
// So the order of the variants here matters so that the derive implementation can get
// the order in the binary heap correct
#[derive(Clone, Debug, PartialEq)]
pub enum DrawCommand {
    UpdateCursor(Cursor),
    FontChanged(String),
    LineSpaceChanged(f32),
    DefaultStyleChanged(Style),
    ModeChanged(EditorMode),
    UIReady,
    Window {
        grid_id: u64,
        command: WindowDrawCommand,
    },
    CloseWindow(u64),
}

pub struct Renderer {
    cursor_renderer: CursorRenderer,
    pub grid_renderer: GridRenderer,
    current_mode: EditorMode,

    rendered_windows: HashMap<u64, RenderedWindow>,
    pub window_regions: Vec<WindowDrawDetails>,

    profiler: profiler::Profiler,
    os_scale_factor: f64,
    user_scale_factor: f64,
}

/// Results of processing the draw commands from the command channel.
pub struct DrawCommandResult {
    pub font_changed: bool,
    pub should_show: bool,
}

impl Renderer {
    pub fn new(os_scale_factor: f64, init_font_settings: Option<FontSettings>) -> Self {
        let window_settings = SETTINGS.get::<WindowSettings>();

        let user_scale_factor = window_settings.scale_factor.into();
        let scale_factor = user_scale_factor * os_scale_factor;
        let cursor_renderer = CursorRenderer::new();
        let mut grid_renderer = GridRenderer::new(scale_factor);
        grid_renderer.update_font_options(init_font_settings.map(|x| x.into()).unwrap_or_default());
        let current_mode = EditorMode::Unknown(String::from(""));

        let rendered_windows = HashMap::new();
        let window_regions = Vec::new();

        let profiler = profiler::Profiler::new(12.0);

        Renderer {
            rendered_windows,
            cursor_renderer,
            grid_renderer,
            current_mode,
            window_regions,
            profiler,
            os_scale_factor,
            user_scale_factor,
        }
    }

    pub fn handle_event(&mut self, event: &Event<UserEvent>) -> bool {
        self.cursor_renderer.handle_event(event)
    }

    pub fn font_names(&self) -> Vec<String> {
        self.grid_renderer.font_names()
    }

    pub fn prepare_frame(&mut self) -> ShouldRender {
        self.cursor_renderer.prepare_frame()
    }

    pub fn draw_frame(&mut self, root_canvas: &Canvas, dt: f32, background_image: Option<&Image>) {
        tracy_zone!("renderer_draw_frame");
        let default_background = self.grid_renderer.get_default_background();
        let grid_scale = self.grid_renderer.grid_scale;

<<<<<<< HEAD
        let transparency = { SETTINGS.get::<WindowSettings>().transparency };
        let background_transparency =
            { SETTINGS.get::<WindowSettings>().background_transparency } * transparency;
=======
        let transparency = SETTINGS.get::<WindowSettings>().transparency;
        let layer_grouping = SETTINGS
            .get::<RendererSettings>()
            .experimental_layer_grouping;
>>>>>>> 4d567d72
        root_canvas.clear(default_background.with_a((255.0 * transparency) as u8));
        root_canvas.save();
        root_canvas.reset_matrix();

        if let Some(root_window) = self.rendered_windows.get(&1) {
            let clip_rect = to_skia_rect(&root_window.pixel_region(grid_scale));
            root_canvas.clip_rect(clip_rect, None, Some(false));
        }

        let (root_windows, floating_layers) = {
            let (mut root_windows, mut floating_windows): (
                Vec<&mut RenderedWindow>,
                Vec<&mut RenderedWindow>,
            ) = self
                .rendered_windows
                .values_mut()
                .filter(|window| !window.hidden)
                .partition(|window| window.anchor_info.is_none());

            root_windows
                .sort_by(|window_a, window_b| window_a.id.partial_cmp(&window_b.id).unwrap());
            floating_windows.sort_by(floating_sort);

            let mut floating_layers = vec![];

            let mut base_zindex = 0;
            let mut last_zindex = 0;
            let mut current_windows = vec![];

            for window in floating_windows {
                let zindex = window.anchor_info.as_ref().unwrap().sort_order;
                log::debug!("zindex: {}, base: {}", zindex, base_zindex);
                if layer_grouping {
                    // Group floating windows by consecutive z indices
                    if zindex - last_zindex > 1 && !current_windows.is_empty() {
                        for windows in group_windows(current_windows, grid_scale) {
                            floating_layers.push(FloatingLayer { windows });
                        }
                        current_windows = vec![];
                    }
                } else {
                    for windows in group_windows(current_windows, grid_scale) {
                        floating_layers.push(FloatingLayer { windows });
                    }
                    current_windows = vec![];
                }

                if current_windows.is_empty() {
                    base_zindex = zindex;
                }
                current_windows.push(window);
                last_zindex = zindex;
            }

            if !current_windows.is_empty() {
                for windows in group_windows(current_windows, grid_scale) {
                    floating_layers.push(FloatingLayer { windows });
                }
            }

            for layer in &mut floating_layers {
                layer.windows.sort_by(floating_sort);
                log::debug!(
                    "layer: {:?}",
                    layer
                        .windows
                        .iter()
                        .map(|w| (w.id, w.anchor_info.as_ref().unwrap().sort_order))
                        .collect_vec()
                );
            }

            (root_windows, floating_layers)
        };

        let settings = SETTINGS.get::<RendererSettings>();
        let size = root_canvas.base_layer_size();
        let screen_rect = Rect::from_xywh(0.0, 0.0, size.width as f32, size.height as f32);
        let root_window_regions = root_windows
            .into_iter()
            .map(|window| {
                window.draw(
                    root_canvas,
                    &settings,
                    (transparency * 255.0) as u8,
                    Background {
                        color: default_background.with_a((255.0 * background_transparency) as u8),
                        image: background_image,
                    },
                    &screen_rect,
                    grid_scale,
                )
            })
            .collect_vec();

        let floating_window_regions = floating_layers
            .into_iter()
            .flat_map(|mut layer| {
                layer.draw(
                    root_canvas,
                    &settings,
                    default_background.with_a((255.0 * transparency) as u8),
                    grid_scale,
                )
            })
            .collect_vec();

        self.window_regions = root_window_regions
            .into_iter()
            .chain(floating_window_regions)
            .collect();
        self.cursor_renderer
            .draw(&mut self.grid_renderer, root_canvas);

        self.profiler.draw(root_canvas, dt);

        root_canvas.restore();

        #[cfg(feature = "profiling")]
        plot_skia_cache();
    }

    pub fn animate_frame(&mut self, grid_rect: &GridRect<f32>, dt: f32) -> bool {
        let windows = {
            let (mut root_windows, mut floating_windows): (
                Vec<&mut RenderedWindow>,
                Vec<&mut RenderedWindow>,
            ) = self
                .rendered_windows
                .values_mut()
                .filter(|window| !window.hidden)
                .partition(|window| window.anchor_info.is_none());

            root_windows
                .sort_by(|window_a, window_b| window_a.id.partial_cmp(&window_b.id).unwrap());

            floating_windows.sort_by(floating_sort);

            root_windows.into_iter().chain(floating_windows)
        };

        let settings = SETTINGS.get::<RendererSettings>();
        // Clippy recommends short-circuiting with any which is not what we want
        #[allow(clippy::unnecessary_fold)]
        let mut animating = windows.fold(false, |acc, window| {
            acc | window.animate(&settings, grid_rect, dt)
        });

        let windows = &self.rendered_windows;
        let grid_scale = self.grid_renderer.grid_scale;
        self.cursor_renderer
            .update_cursor_destination(grid_scale, windows);

        animating |= self
            .cursor_renderer
            .animate(&self.current_mode, &self.grid_renderer, dt);

        animating
    }

    pub fn handle_config_changed(&mut self, config: HotReloadConfigs) {
        match config {
            HotReloadConfigs::Font(font) => match font {
                Some(font) => {
                    self.grid_renderer.update_font_options(font.into());
                }
                None => {
                    self.grid_renderer
                        .update_font_options(FontOptions::default());
                }
            },
        }
    }

    pub fn handle_draw_commands(&mut self, batch: Vec<DrawCommand>) -> DrawCommandResult {
        let settings = SETTINGS.get::<RendererSettings>();
        let mut result = DrawCommandResult {
            font_changed: false,
            should_show: false,
        };

        for draw_command in batch {
            self.handle_draw_command(draw_command, &mut result);
            tracy_named_frame!("neovim draw batch processed");
        }
        self.flush(&settings);

        let user_scale_factor = SETTINGS.get::<WindowSettings>().scale_factor.into();
        if user_scale_factor != self.user_scale_factor {
            self.user_scale_factor = user_scale_factor;
            self.grid_renderer
                .handle_scale_factor_update(self.os_scale_factor * self.user_scale_factor);
            result.font_changed = true;
        }

        result
    }

    pub fn handle_os_scale_factor_change(&mut self, os_scale_factor: f64) {
        self.os_scale_factor = os_scale_factor;
        self.grid_renderer
            .handle_scale_factor_update(self.os_scale_factor * self.user_scale_factor);
    }

    pub fn prepare_lines(&mut self, force: bool) {
        self.rendered_windows
            .iter_mut()
            .for_each(|(_, w)| w.prepare_lines(&mut self.grid_renderer, force));
    }

    fn handle_draw_command(&mut self, draw_command: DrawCommand, result: &mut DrawCommandResult) {
        match draw_command {
            DrawCommand::Window {
                grid_id,
                command: WindowDrawCommand::Close,
            } => {
                self.rendered_windows.remove(&grid_id);
            }
            DrawCommand::Window { grid_id, command } => {
                match self.rendered_windows.entry(grid_id) {
                    Entry::Occupied(mut occupied_entry) => {
                        let rendered_window = occupied_entry.get_mut();
                        rendered_window.handle_window_draw_command(command);
                    }
                    Entry::Vacant(vacant_entry) => match command {
                        WindowDrawCommand::Position {
                            grid_position,
                            grid_size,
                            ..
                        } => {
                            let grid_position = GridPos::from(grid_position).try_cast().unwrap();
                            let grid_size = GridSize::from(grid_size).try_cast().unwrap();
                            let new_window = RenderedWindow::new(grid_id, grid_position, grid_size);
                            vacant_entry.insert(new_window);
                        }
                        WindowDrawCommand::ViewportMargins { .. } => {
                            warn!("ViewportMargins recieved before window was initialized");
                        }
                        _ => {
                            error!(
                                "WindowDrawCommand: {:?} sent for uninitialized grid {}",
                                command, grid_id
                            );
                        }
                    },
                }
            }
            DrawCommand::UpdateCursor(new_cursor) => {
                self.cursor_renderer.update_cursor(new_cursor);
            }
            DrawCommand::FontChanged(new_font) => {
                self.grid_renderer.update_font(&new_font);
                result.font_changed = true;
            }
            DrawCommand::LineSpaceChanged(new_linespace) => {
                self.grid_renderer.update_linespace(new_linespace);
                result.font_changed = true;
            }
            DrawCommand::DefaultStyleChanged(new_style) => {
                self.grid_renderer.default_style = Arc::new(new_style);
            }
            DrawCommand::ModeChanged(new_mode) => {
                self.current_mode = new_mode;
            }
            DrawCommand::UIReady => {
                result.should_show = true;
            }
            _ => {}
        }
    }

    pub fn flush(&mut self, renderer_settings: &RendererSettings) {
        self.rendered_windows
            .iter_mut()
            .for_each(|(_, w)| w.flush(renderer_settings));
    }

    pub fn get_cursor_destination(&self) -> PixelPos<f32> {
        self.cursor_renderer.get_destination()
    }

    pub fn get_grid_size(&self) -> GridSize<u32> {
        if let Some(main_grid) = self.rendered_windows.get(&1) {
            main_grid.grid_size
        } else {
            DEFAULT_GRID_SIZE
        }
    }
}

/// Defines how floating windows are sorted.
fn floating_sort(window_a: &&mut RenderedWindow, window_b: &&mut RenderedWindow) -> Ordering {
    // First, compare floating order
    let mut ord = window_a
        .anchor_info
        .as_ref()
        .unwrap()
        .sort_order
        .partial_cmp(&window_b.anchor_info.as_ref().unwrap().sort_order)
        .unwrap();
    if ord == Ordering::Equal {
        // if equal, compare grid pos x
        ord = window_a
            .grid_current_position
            .x
            .partial_cmp(&window_b.grid_current_position.x)
            .unwrap();
        if ord == Ordering::Equal {
            // if equal, compare grid pos z
            ord = window_a
                .grid_current_position
                .y
                .partial_cmp(&window_b.grid_current_position.y)
                .unwrap();
        }
    }
    ord
}

pub enum WindowConfigType {
    OpenGL(glutin::config::Config),
    #[cfg(target_os = "windows")]
    Direct3D,
}

pub struct WindowConfig {
    pub window: Window,
    pub config: WindowConfigType,
}

pub fn build_window_config<TE>(
    winit_window_builder: WindowBuilder,
    event_loop: &EventLoopWindowTarget<TE>,
) -> WindowConfig {
    #[cfg(target_os = "windows")]
    {
        let cmd_line_settings = SETTINGS.get::<CmdLineSettings>();
        if cmd_line_settings.opengl {
            opengl::build_window(winit_window_builder, event_loop)
        } else {
            let window = winit_window_builder.build(event_loop).unwrap();
            let config = WindowConfigType::Direct3D;
            WindowConfig { window, config }
        }
    }

    #[cfg(not(target_os = "windows"))]
    {
        opengl::build_window(winit_window_builder, event_loop)
    }
}

pub trait SkiaRenderer {
    fn window(&self) -> &Window;
    fn flush(&mut self);
    fn swap_buffers(&mut self);
    fn canvas(&mut self) -> &Canvas;
    fn resize(&mut self);
    fn create_vsync(&self, proxy: EventLoopProxy<UserEvent>) -> VSync;
    #[cfg(feature = "gpu_profiling")]
    fn tracy_create_gpu_context(&self, name: &str) -> Box<dyn GpuCtx>;
}

pub fn create_skia_renderer(
    window: WindowConfig,
    srgb: bool,
    vsync: bool,
) -> Box<dyn SkiaRenderer> {
    let renderer: Box<dyn SkiaRenderer> = match &window.config {
        WindowConfigType::OpenGL(..) => {
            Box::new(opengl::OpenGLSkiaRenderer::new(window, srgb, vsync))
        }
        #[cfg(target_os = "windows")]
        WindowConfigType::Direct3D => Box::new(d3d::D3DSkiaRenderer::new(window.window)),
    };
    tracy_create_gpu_context("main_render_context", renderer.as_ref());
    renderer
}<|MERGE_RESOLUTION|>--- conflicted
+++ resolved
@@ -213,16 +213,12 @@
         let default_background = self.grid_renderer.get_default_background();
         let grid_scale = self.grid_renderer.grid_scale;
 
-<<<<<<< HEAD
-        let transparency = { SETTINGS.get::<WindowSettings>().transparency };
+        let transparency = SETTINGS.get::<WindowSettings>().transparency;
         let background_transparency =
             { SETTINGS.get::<WindowSettings>().background_transparency } * transparency;
-=======
-        let transparency = SETTINGS.get::<WindowSettings>().transparency;
         let layer_grouping = SETTINGS
             .get::<RendererSettings>()
             .experimental_layer_grouping;
->>>>>>> 4d567d72
         root_canvas.clear(default_background.with_a((255.0 * transparency) as u8));
         root_canvas.save();
         root_canvas.reset_matrix();
