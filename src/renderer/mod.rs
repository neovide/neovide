--- conflicted
+++ resolved
@@ -19,11 +19,7 @@
 use cursor_renderer::CursorRenderer;
 
 #[derive(SettingGroup)]
-<<<<<<< HEAD
-#[setting_prefix = "keyboard"]
-=======
 #[setting_prefix = "window"]
->>>>>>> 7b6c0b2b
 #[derive(Clone)]
 pub struct RendererSettings {
     position_animation_length: f32,
