pub mod animation_utils;
pub mod cursor_renderer;
pub mod fonts;
pub mod grid_renderer;
pub mod opengl;
pub mod profiler;
mod rendered_layer;
mod rendered_window;
mod vsync;

#[cfg(target_os = "windows")]
pub mod d3d;

#[cfg(target_os = "macos")]
mod metal;

use std::{
    cmp::Ordering,
    collections::{hash_map::Entry, HashMap},
    rc::Rc,
    sync::Arc,
};

use itertools::Itertools;
use log::error;
use skia_safe::Canvas;

use winit::{
    event::WindowEvent,
    event_loop::{ActiveEventLoop, EventLoopProxy},
    window::{Window, WindowAttributes},
};

use crate::{
    bridge::EditorMode,
    cmd_line::CmdLineSettings,
    editor::{Cursor, Style},
    profiling::{tracy_create_gpu_context, tracy_named_frame, tracy_zone},
    renderer::rendered_layer::{group_windows, FloatingLayer},
    settings::*,
    units::{to_skia_rect, GridRect, GridSize, PixelPos},
    window::{EventPayload, ShouldRender},
    WindowSettings,
};

#[cfg(feature = "profiling")]
use crate::profiling::tracy_plot;
#[cfg(feature = "profiling")]
use skia_safe::graphics::{
    font_cache_count_limit, font_cache_count_used, font_cache_limit, font_cache_used,
    resource_cache_single_allocation_byte_limit, resource_cache_total_bytes_limit,
    resource_cache_total_bytes_used,
};

#[cfg(feature = "gpu_profiling")]
use crate::profiling::GpuCtx;

use cursor_renderer::CursorRenderer;
pub use fonts::caching_shaper::CachingShaper;
pub use grid_renderer::GridRenderer;
pub use rendered_window::{LineFragment, RenderedWindow, WindowDrawCommand, WindowDrawDetails};

pub use vsync::VSync;

use self::fonts::font_options::FontOptions;

#[cfg(feature = "profiling")]
fn plot_skia_cache() {
    tracy_plot!("font_cache_limit", font_cache_limit() as f64);
    tracy_plot!("font_cache_used", font_cache_used() as f64);
    tracy_plot!("font_cache_count_used", font_cache_count_used() as f64);
    tracy_plot!("font_cache_count_limit", font_cache_count_limit() as f64);
    tracy_plot!(
        "resource_cache_total_bytes_used",
        resource_cache_total_bytes_used() as f64
    );
    tracy_plot!(
        "resource_cache_total_bytes_limit",
        resource_cache_total_bytes_limit() as f64
    );
    tracy_plot!(
        "resource_cache_single_allocation_byte_limit",
        resource_cache_single_allocation_byte_limit().unwrap_or_default() as f64
    );
}

#[derive(SettingGroup, Clone)]
pub struct RendererSettings {
    position_animation_length: f32,
    scroll_animation_length: f32,
    scroll_animation_far_lines: u32,
    floating_blur: bool,
    floating_blur_amount_x: f32,
    floating_blur_amount_y: f32,
    floating_shadow: bool,
    floating_z_height: f32,
    floating_corner_radius: f32,
    light_angle_degrees: f32,
    light_radius: f32,
    debug_renderer: bool,
    profiler: bool,
    underline_stroke_scale: f32,
    text_gamma: f32,
    text_contrast: f32,
    experimental_layer_grouping: bool,
}

impl Default for RendererSettings {
    fn default() -> Self {
        Self {
            position_animation_length: 0.15,
            scroll_animation_length: 0.3,
            scroll_animation_far_lines: 1,
            floating_blur: true,
            floating_blur_amount_x: 2.0,
            floating_blur_amount_y: 2.0,
            floating_shadow: true,
            floating_z_height: 10.,
            floating_corner_radius: 0.0,
            light_angle_degrees: 45.,
            light_radius: 5.,
            debug_renderer: false,
            profiler: false,
            underline_stroke_scale: 1.,
            text_gamma: 0.0,
            text_contrast: 0.5,
            experimental_layer_grouping: false,
        }
    }
}

// Since draw commmands are inserted into a heap, we need to implement Ord such that
// the commands that should be processed first (such as window draw commands or close
// window) are sorted as larger than the ones that should be handled later
// So the order of the variants here matters so that the derive implementation can get
// the order in the binary heap correct
#[derive(Clone, Debug, PartialEq)]
pub enum DrawCommand {
    UpdateCursor(Cursor),
    FontChanged(String),
    LineSpaceChanged(f32),
    DefaultStyleChanged(Style),
    ModeChanged(EditorMode),
    UIReady,
    Window {
        grid_id: u64,
        command: WindowDrawCommand,
    },
    CloseWindow(u64),
}

pub struct Renderer {
    cursor_renderer: CursorRenderer,
    pub grid_renderer: GridRenderer,
    current_mode: EditorMode,

    rendered_windows: HashMap<u64, RenderedWindow>,
    pub window_regions: Vec<WindowDrawDetails>,

    profiler: profiler::Profiler,
    pub os_scale_factor: f64,
    pub user_scale_factor: f64,

    settings: Arc<Settings>,
}

/// Results of processing the draw commands from the command channel.
pub struct DrawCommandResult {
    pub font_changed: bool,
    pub should_show: bool,
}

impl Renderer {
    pub fn new(
        os_scale_factor: f64,
        init_font_settings: Option<FontSettings>,
        settings: Arc<Settings>,
    ) -> Self {
        let window_settings = settings.get::<WindowSettings>();

        let user_scale_factor = window_settings.scale_factor.into();
        let scale_factor = user_scale_factor * os_scale_factor;
        let cursor_renderer = CursorRenderer::new(settings.clone());
        let mut grid_renderer = GridRenderer::new(scale_factor, settings.clone());
        grid_renderer.update_font_options(init_font_settings.map(|x| x.into()).unwrap_or_default());
        let current_mode = EditorMode::Unknown(String::from(""));

        let rendered_windows = HashMap::new();
        let window_regions = Vec::new();

        let profiler = profiler::Profiler::new(12.0, settings.clone());

        Renderer {
            rendered_windows,
            cursor_renderer,
            grid_renderer,
            current_mode,
            window_regions,
            profiler,
            os_scale_factor,
            user_scale_factor,
            settings,
        }
    }

    pub fn handle_event(&mut self, event: &WindowEvent) {
        self.cursor_renderer.handle_event(event);
    }

    pub fn font_names(&self) -> Vec<String> {
        self.grid_renderer.font_names()
    }

    pub fn prepare_frame(&mut self) -> ShouldRender {
        self.cursor_renderer.prepare_frame()
    }

    pub fn draw_frame(&mut self, root_canvas: &Canvas, dt: f32) {
        tracy_zone!("renderer_draw_frame");
        let window_settings = self.settings.get::<WindowSettings>();
        let opacity = if window_settings.normal_opacity < 1.0 {
            window_settings.normal_opacity
        } else {
            window_settings.transparency
        };
        let default_background = self.grid_renderer.get_default_background(opacity);
        let grid_scale = self.grid_renderer.grid_scale;

        let layer_grouping = self
            .settings
            .get::<RendererSettings>()
            .experimental_layer_grouping;
        root_canvas.clear(default_background);
        root_canvas.save();
        root_canvas.reset_matrix();

        if let Some(root_window) = self.rendered_windows.get(&1) {
            let clip_rect = to_skia_rect(&root_window.pixel_region(grid_scale));
            root_canvas.clip_rect(clip_rect, None, Some(false));
        }

        let (root_windows, floating_layers) = {
            let (mut root_windows, mut floating_windows): (
                Vec<&mut RenderedWindow>,
                Vec<&mut RenderedWindow>,
            ) = self
                .rendered_windows
                .values_mut()
                .filter(|window| !window.hidden)
                .partition(|window| window.anchor_info.is_none());

            root_windows
                .sort_by(|window_a, window_b| window_a.id.partial_cmp(&window_b.id).unwrap());
            floating_windows.sort_by(floating_sort);

            let mut floating_layers = vec![];

            let mut base_zindex = 0;
            let mut last_zindex = 0;
            let mut current_windows = vec![];

            for window in floating_windows {
                let zindex = window.anchor_info.as_ref().unwrap().sort_order.z_index;
                log::debug!("zindex: {}, base: {}", zindex, base_zindex);
                if !current_windows.is_empty() && zindex != last_zindex {
                    // Group floating windows by consecutive z indices if layer_grouping is enabled,
                    // Otherwise group all windows inside a single layer
                    if !layer_grouping || zindex - last_zindex > 1 {
                        for windows in group_windows(current_windows, grid_scale) {
                            floating_layers.push(FloatingLayer { windows });
                        }
                        current_windows = vec![];
                    }
                }

                if current_windows.is_empty() {
                    base_zindex = zindex;
                }
                current_windows.push(window);
                last_zindex = zindex;
            }

            if !current_windows.is_empty() {
                for windows in group_windows(current_windows, grid_scale) {
                    floating_layers.push(FloatingLayer { windows });
                }
            }

            for layer in &mut floating_layers {
                layer.windows.sort_by(floating_sort);
                log::debug!(
                    "layer: {:?}",
                    layer
                        .windows
                        .iter()
                        .map(|w| (w.id, w.anchor_info.as_ref().unwrap().sort_order.clone()))
                        .collect_vec()
                );
            }

            (root_windows, floating_layers)
        };

        let settings = self.settings.get::<RendererSettings>();
        let root_window_regions = root_windows
            .into_iter()
            .map(|window| window.draw(root_canvas, default_background, grid_scale))
            .collect_vec();

        let floating_window_regions = floating_layers
            .into_iter()
            .flat_map(|mut layer| {
                layer.draw(root_canvas, &settings, default_background, grid_scale)
            })
            .collect_vec();

        self.window_regions = root_window_regions
            .into_iter()
            .chain(floating_window_regions)
            .collect();
        self.cursor_renderer
            .draw(&mut self.grid_renderer, root_canvas);

        self.profiler.draw(root_canvas, dt);

        root_canvas.restore();

        #[cfg(feature = "profiling")]
        plot_skia_cache();
    }

    pub fn animate_frame(&mut self, grid_rect: &GridRect<f32>, dt: f32) -> bool {
        let windows = {
            let (mut root_windows, mut floating_windows): (
                Vec<&mut RenderedWindow>,
                Vec<&mut RenderedWindow>,
            ) = self
                .rendered_windows
                .values_mut()
                .filter(|window| !window.hidden)
                .partition(|window| window.anchor_info.is_none());

            root_windows
                .sort_by(|window_a, window_b| window_a.id.partial_cmp(&window_b.id).unwrap());

            floating_windows.sort_by(floating_sort);

            root_windows.into_iter().chain(floating_windows)
        };

        let settings = self.settings.get::<RendererSettings>();
        // Clippy recommends short-circuiting with any which is not what we want
        #[allow(clippy::unnecessary_fold)]
        let mut animating = windows.fold(false, |acc, window| {
            acc | window.animate(&settings, grid_rect, dt)
        });

        let windows = &self.rendered_windows;
        let grid_scale = self.grid_renderer.grid_scale;
        self.cursor_renderer
            .update_cursor_destination(grid_scale, windows);

        animating |= self
            .cursor_renderer
            .animate(&self.current_mode, &self.grid_renderer, dt);

        animating
    }

    pub fn handle_config_changed(&mut self, config: HotReloadConfigs) {
        match config {
            HotReloadConfigs::Font(font) => match font {
                Some(font) => {
                    self.grid_renderer.update_font_options(font.into());
                }
                None => {
                    self.grid_renderer
                        .update_font_options(FontOptions::default());
                }
            },
        }
    }

    pub fn handle_draw_commands(&mut self, batch: Vec<DrawCommand>) -> DrawCommandResult {
        let settings = self.settings.get::<RendererSettings>();
        let mut result = DrawCommandResult {
            font_changed: false,
            should_show: false,
        };

        for draw_command in batch {
            self.handle_draw_command(draw_command, &mut result);
            tracy_named_frame!("neovim draw batch processed");
        }
        self.flush(&settings);

        result
    }

    pub fn handle_os_scale_factor_change(&mut self, os_scale_factor: f64) {
        self.os_scale_factor = os_scale_factor;
        self.grid_renderer
            .handle_scale_factor_update(self.os_scale_factor * self.user_scale_factor);
    }

    pub fn prepare_lines(&mut self, force: bool) {
        let transparency = self.settings.get::<WindowSettings>().transparency;
        self.rendered_windows
            .iter_mut()
            .for_each(|(_, w)| w.prepare_lines(&mut self.grid_renderer, transparency, force));
    }

    fn handle_draw_command(&mut self, draw_command: DrawCommand, result: &mut DrawCommandResult) {
        match draw_command {
            DrawCommand::Window {
                grid_id,
                command: WindowDrawCommand::Close,
            } => {
                self.rendered_windows.remove(&grid_id);
            }
            DrawCommand::Window { grid_id, command } => {
                match self.rendered_windows.entry(grid_id) {
                    Entry::Occupied(mut occupied_entry) => {
                        let rendered_window = occupied_entry.get_mut();
                        rendered_window.handle_window_draw_command(command);
                    }
                    Entry::Vacant(vacant_entry) => match command {
                        WindowDrawCommand::Position { .. }
                        | WindowDrawCommand::ViewportMargins { .. } => {
                            let mut new_window = RenderedWindow::new(grid_id);
                            new_window.handle_window_draw_command(command);
                            vacant_entry.insert(new_window);
                        }
                        _ => {
                            let settings = self.settings.get::<CmdLineSettings>();
                            // Ignore the errors when not using multigrid, since Neovim wrongly sends some of these
                            if !settings.no_multi_grid {
                                error!(
                                    "WindowDrawCommand: {:?} sent for uninitialized grid {}",
                                    command, grid_id
                                );
                            }
                        }
                    },
                }
            }
            DrawCommand::UpdateCursor(new_cursor) => {
                self.cursor_renderer.update_cursor(new_cursor);
            }
            DrawCommand::FontChanged(new_font) => {
                self.grid_renderer.update_font(&new_font);
                result.font_changed = true;
            }
            DrawCommand::LineSpaceChanged(new_linespace) => {
                self.grid_renderer.update_linespace(new_linespace);
                result.font_changed = true;
            }
            DrawCommand::DefaultStyleChanged(new_style) => {
                self.grid_renderer.default_style = Arc::new(new_style);
            }
            DrawCommand::ModeChanged(new_mode) => {
                self.current_mode = new_mode;
            }
            DrawCommand::UIReady => {
                result.should_show = true;
            }
            _ => {}
        }
    }

    pub fn flush(&mut self, renderer_settings: &RendererSettings) {
        self.rendered_windows
            .iter_mut()
            .for_each(|(_, w)| w.flush(renderer_settings));
    }

    pub fn get_cursor_destination(&self) -> PixelPos<f32> {
        self.cursor_renderer.get_destination()
    }

    pub fn get_grid_size(&self) -> GridSize<u32> {
        if let Some(main_grid) = self.rendered_windows.get(&1) {
            main_grid.grid_size
        } else {
            DEFAULT_GRID_SIZE
        }
    }
}

/// Defines how floating windows are sorted.
fn floating_sort(window_a: &&mut RenderedWindow, window_b: &&mut RenderedWindow) -> Ordering {
    let orda = &window_a.anchor_info.as_ref().unwrap().sort_order;
    let ordb = &window_b.anchor_info.as_ref().unwrap().sort_order;
    orda.cmp(ordb)
}

#[derive(Clone)]
pub enum WindowConfigType {
    OpenGL(glutin::config::Config),
    #[cfg(target_os = "windows")]
    Direct3D,
    #[cfg(target_os = "macos")]
    Metal,
}

#[derive(Clone)]
pub struct WindowConfig {
    pub window: Rc<Window>,
    pub config: WindowConfigType,
}

#[cfg(target_os = "macos")]
pub fn build_window_config(
    window_attributes: WindowAttributes,
    event_loop: &ActiveEventLoop,
    settings: &Settings,
) -> WindowConfig {
    let cmd_line_settings = settings.get::<CmdLineSettings>();
    if cmd_line_settings.opengl {
        opengl::build_window(window_attributes, event_loop)
    } else {
        let window = event_loop.create_window(window_attributes).unwrap();
        let config = WindowConfigType::Metal;
<<<<<<< HEAD
        WindowConfig {
            window: window.into(),
            config,
        }
    }
}

#[cfg(target_os = "windows")]
pub fn build_window_config(
    window_attributes: WindowAttributes,
    event_loop: &ActiveEventLoop,
    settings: &Settings,
) -> WindowConfig {
    let cmd_line_settings = settings.get::<CmdLineSettings>();
    if cmd_line_settings.opengl {
        opengl::build_window(window_attributes, event_loop)
    } else {
        let window = event_loop.create_window(window_attributes).unwrap();
        let config = WindowConfigType::Direct3D;
        WindowConfig {
            window: window.into(),
            config,
        }
    }
}

#[cfg(not(any(target_os = "windows", target_os = "macos")))]
pub fn build_window_config(
    window_attributes: WindowAttributes,
    event_loop: &ActiveEventLoop,
    _settings: &Settings,
) -> WindowConfig {
    opengl::build_window(window_attributes, event_loop)
=======
        WindowConfig { window, config }
    }
}

#[cfg(target_os = "windows")]
pub fn build_window_config(
    window_attributes: WindowAttributes,
    event_loop: &ActiveEventLoop,
    settings: &Settings,
) -> WindowConfig {
    let cmd_line_settings = settings.get::<CmdLineSettings>();
    if cmd_line_settings.opengl {
        opengl::build_window(window_attributes, event_loop)
    } else {
        let window = event_loop.create_window(window_attributes).unwrap();
        let config = WindowConfigType::Direct3D;
        WindowConfig { window, config }
    }
>>>>>>> 38fd9d75
}

#[cfg(not(any(target_os = "windows", target_os = "macos")))]
pub fn build_window_config(
    window_attributes: WindowAttributes,
    event_loop: &ActiveEventLoop,
    _settings: &Settings,
) -> WindowConfig {
    opengl::build_window(window_attributes, event_loop)
}

pub trait SkiaRenderer {
    fn window(&self) -> Rc<Window>;
    fn flush(&mut self);
    fn swap_buffers(&mut self);
    fn canvas(&mut self) -> &Canvas;
    fn resize(&mut self);
    fn create_vsync(&self, proxy: EventLoopProxy<EventPayload>) -> VSync;
    #[cfg(feature = "gpu_profiling")]
    fn tracy_create_gpu_context(&self, name: &str) -> Box<dyn GpuCtx>;
}

pub fn create_skia_renderer(
    window: &WindowConfig,
    srgb: bool,
    vsync: bool,
    settings: Arc<Settings>,
) -> Box<dyn SkiaRenderer> {
    let renderer: Box<dyn SkiaRenderer> = match &window.config {
        WindowConfigType::OpenGL(..) => Box::new(opengl::OpenGLSkiaRenderer::new(
<<<<<<< HEAD
            window.clone(),
=======
            window,
>>>>>>> 38fd9d75
            srgb,
            vsync,
            settings.clone(),
        )),
        #[cfg(target_os = "windows")]
<<<<<<< HEAD
        WindowConfigType::Direct3D => Box::new(d3d::D3DSkiaRenderer::new(
            window.window.clone(),
            settings.clone(),
        )),
        #[cfg(target_os = "macos")]
        WindowConfigType::Metal => Box::new(metal::MetalSkiaRenderer::new(
            window.window.clone(),
            srgb,
            vsync,
=======
        WindowConfigType::Direct3D => {
            Box::new(d3d::D3DSkiaRenderer::new(window.window, settings.clone()))
        }
        #[cfg(target_os = "macos")]
        WindowConfigType::Metal => Box::new(metal::MetalSkiaRenderer::new(
            window.window,
            srgb,
            vsync,
            settings.clone(),
>>>>>>> 38fd9d75
        )),
    };
    tracy_create_gpu_context("main_render_context", renderer.as_ref());
    renderer
}<|MERGE_RESOLUTION|>--- conflicted
+++ resolved
@@ -521,7 +521,6 @@
     } else {
         let window = event_loop.create_window(window_attributes).unwrap();
         let config = WindowConfigType::Metal;
-<<<<<<< HEAD
         WindowConfig {
             window: window.into(),
             config,
@@ -555,35 +554,6 @@
     _settings: &Settings,
 ) -> WindowConfig {
     opengl::build_window(window_attributes, event_loop)
-=======
-        WindowConfig { window, config }
-    }
-}
-
-#[cfg(target_os = "windows")]
-pub fn build_window_config(
-    window_attributes: WindowAttributes,
-    event_loop: &ActiveEventLoop,
-    settings: &Settings,
-) -> WindowConfig {
-    let cmd_line_settings = settings.get::<CmdLineSettings>();
-    if cmd_line_settings.opengl {
-        opengl::build_window(window_attributes, event_loop)
-    } else {
-        let window = event_loop.create_window(window_attributes).unwrap();
-        let config = WindowConfigType::Direct3D;
-        WindowConfig { window, config }
-    }
->>>>>>> 38fd9d75
-}
-
-#[cfg(not(any(target_os = "windows", target_os = "macos")))]
-pub fn build_window_config(
-    window_attributes: WindowAttributes,
-    event_loop: &ActiveEventLoop,
-    _settings: &Settings,
-) -> WindowConfig {
-    opengl::build_window(window_attributes, event_loop)
 }
 
 pub trait SkiaRenderer {
@@ -605,17 +575,12 @@
 ) -> Box<dyn SkiaRenderer> {
     let renderer: Box<dyn SkiaRenderer> = match &window.config {
         WindowConfigType::OpenGL(..) => Box::new(opengl::OpenGLSkiaRenderer::new(
-<<<<<<< HEAD
             window.clone(),
-=======
-            window,
->>>>>>> 38fd9d75
             srgb,
             vsync,
             settings.clone(),
         )),
         #[cfg(target_os = "windows")]
-<<<<<<< HEAD
         WindowConfigType::Direct3D => Box::new(d3d::D3DSkiaRenderer::new(
             window.window.clone(),
             settings.clone(),
@@ -625,17 +590,7 @@
             window.window.clone(),
             srgb,
             vsync,
-=======
-        WindowConfigType::Direct3D => {
-            Box::new(d3d::D3DSkiaRenderer::new(window.window, settings.clone()))
-        }
-        #[cfg(target_os = "macos")]
-        WindowConfigType::Metal => Box::new(metal::MetalSkiaRenderer::new(
-            window.window,
-            srgb,
-            vsync,
             settings.clone(),
->>>>>>> 38fd9d75
         )),
     };
     tracy_create_gpu_context("main_render_context", renderer.as_ref());
