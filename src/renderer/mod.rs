--- conflicted
+++ resolved
@@ -1,250 +1,3 @@
-<<<<<<< HEAD
-use std::sync::Arc;
-
-use log::trace;
-use skulpin::skia_safe::gpu::SurfaceOrigin;
-use skulpin::skia_safe::{colors, dash_path_effect, Budgeted, Canvas, Paint, Rect, Surface};
-use skulpin::CoordinateSystemHelper;
-
-mod caching_shaper;
-pub mod cursor_renderer;
-pub mod font_options;
-
-pub use caching_shaper::CachingShaper;
-pub use font_options::*;
-
-use crate::editor::{Style, EDITOR};
-use cursor_renderer::CursorRenderer;
-
-pub struct Renderer {
-    surface: Option<Surface>,
-    paint: Paint,
-    shaper: CachingShaper,
-
-    pub font_width: f32,
-    pub font_height: f32,
-    cursor_renderer: CursorRenderer,
-}
-
-impl Renderer {
-    pub fn new() -> Renderer {
-        let surface = None;
-        let mut paint = Paint::new(colors::WHITE, None);
-        paint.set_anti_alias(false);
-
-        let mut shaper = CachingShaper::new();
-
-        let (font_width, font_height) = shaper.font_base_dimensions();
-        let cursor_renderer = CursorRenderer::new();
-
-        Renderer {
-            surface,
-            paint,
-            shaper,
-            font_width,
-            font_height,
-            cursor_renderer,
-        }
-    }
-
-    fn update_font(&mut self, guifont_setting: &str) -> bool {
-        let updated = self.shaper.update_font(guifont_setting);
-        if updated {
-            let (font_width, font_height) = self.shaper.font_base_dimensions();
-            self.font_width = font_width;
-            self.font_height = font_height.ceil();
-        }
-        updated
-    }
-
-    fn compute_text_region(&self, grid_pos: (u64, u64), cell_width: u64) -> Rect {
-        let (grid_x, grid_y) = grid_pos;
-        let x = grid_x as f32 * self.font_width;
-        let y = grid_y as f32 * self.font_height;
-        let width = cell_width as f32 * self.font_width as f32;
-        let height = self.font_height as f32;
-        Rect::new(x, y, x + width, y + height)
-    }
-
-    fn draw_background(
-        &mut self,
-        canvas: &mut Canvas,
-        grid_pos: (u64, u64),
-        cell_width: u64,
-        style: &Option<Arc<Style>>,
-        default_style: &Arc<Style>,
-    ) {
-        let region = self.compute_text_region(grid_pos, cell_width);
-        let style = style.as_ref().unwrap_or(default_style);
-
-        self.paint
-            .set_color(style.background(&default_style.colors).to_color());
-        canvas.draw_rect(region, &self.paint);
-    }
-
-    fn draw_foreground(
-        &mut self,
-        canvas: &mut Canvas,
-        text: &str,
-        grid_pos: (u64, u64),
-        cell_width: u64,
-        style: &Option<Arc<Style>>,
-        default_style: &Arc<Style>,
-    ) {
-        let (grid_x, grid_y) = grid_pos;
-        let x = grid_x as f32 * self.font_width;
-        let y = grid_y as f32 * self.font_height;
-        let width = cell_width as f32 * self.font_width;
-
-        let style = style.as_ref().unwrap_or(default_style);
-
-        canvas.save();
-
-        let region = self.compute_text_region(grid_pos, cell_width);
-
-        canvas.clip_rect(region, None, Some(false));
-
-        if style.underline || style.undercurl {
-            let line_position = self.shaper.underline_position();
-            let stroke_width = self.shaper.options.size / 10.0;
-            self.paint
-                .set_color(style.special(&default_style.colors).to_color());
-            self.paint.set_stroke_width(stroke_width);
-
-            if style.undercurl {
-                self.paint.set_path_effect(dash_path_effect::new(
-                    &[stroke_width * 2.0, stroke_width * 2.0],
-                    0.0,
-                ));
-            } else {
-                self.paint.set_path_effect(None);
-            }
-
-            canvas.draw_line(
-                (x, y - line_position + self.font_height),
-                (x + width, y - line_position + self.font_height),
-                &self.paint,
-            );
-        }
-
-        self.paint
-            .set_color(style.foreground(&default_style.colors).to_color());
-        let text = text.trim_end();
-        if !text.is_empty() {
-            for blob in self
-                .shaper
-                .shape_cached(text, style.bold, style.italic)
-                .iter()
-            {
-                canvas.draw_text_blob(blob, (x, y), &self.paint);
-            }
-        }
-
-        if style.strikethrough {
-            let line_position = region.center_y();
-            self.paint
-                .set_color(style.special(&default_style.colors).to_color());
-            canvas.draw_line((x, line_position), (x + width, line_position), &self.paint);
-        }
-
-        canvas.restore();
-    }
-
-    pub fn draw(
-        &mut self,
-        gpu_canvas: &mut Canvas,
-        coordinate_system_helper: &CoordinateSystemHelper,
-        dt: f32,
-    ) -> bool {
-        trace!("Rendering");
-
-        let ((draw_commands, should_clear), default_style, cursor, guifont_setting) = {
-            let mut editor = EDITOR.lock();
-            (
-                editor.build_draw_commands(),
-                editor.default_style.clone(),
-                editor.cursor.clone(),
-                editor.guifont.clone(),
-            )
-        };
-
-        let font_changed = guifont_setting
-            .map(|guifont| self.update_font(&guifont))
-            .unwrap_or(false);
-
-        if should_clear {
-            self.surface = None;
-        }
-
-        let mut surface = self.surface.take().unwrap_or_else(|| {
-            let mut context = gpu_canvas.gpu_context().unwrap();
-            let budgeted = Budgeted::Yes;
-            let image_info = gpu_canvas.image_info();
-            let surface_origin = SurfaceOrigin::TopLeft;
-            let mut surface = Surface::new_render_target(
-                &mut context,
-                budgeted,
-                &image_info,
-                None,
-                surface_origin,
-                None,
-                None,
-            )
-            .expect("Could not create surface");
-            let canvas = surface.canvas();
-            canvas.clear(default_style.colors.background.clone().unwrap().to_color());
-            surface
-        });
-
-        let mut canvas = surface.canvas();
-        coordinate_system_helper.use_logical_coordinates(&mut canvas);
-
-        for command in draw_commands.iter() {
-            self.draw_background(
-                &mut canvas,
-                command.grid_position,
-                command.cell_width,
-                &command.style,
-                &default_style,
-            );
-        }
-
-        for command in draw_commands.iter() {
-            self.draw_foreground(
-                &mut canvas,
-                &command.text,
-                command.grid_position,
-                command.cell_width,
-                &command.style,
-                &default_style,
-            );
-        }
-
-        let image = surface.image_snapshot();
-        let window_size = coordinate_system_helper.window_logical_size();
-        let image_destination = Rect::new(
-            0.0,
-            0.0,
-            window_size.width as f32,
-            window_size.height as f32,
-        );
-
-        gpu_canvas.draw_image_rect(image, None, &image_destination, &self.paint);
-
-        self.surface = Some(surface);
-        self.cursor_renderer.draw(
-            cursor,
-            &default_style.colors,
-            (self.font_width, self.font_height),
-            &mut self.shaper,
-            gpu_canvas,
-            dt,
-        );
-
-        font_changed
-    }
-}
-=======
 use std::collections::HashMap;
 use std::sync::mpsc::Receiver;
 use std::sync::Arc;
@@ -579,5 +332,4 @@
 
         font_changed
     }
-}
->>>>>>> a864e7b5
+}