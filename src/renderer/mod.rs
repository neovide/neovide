use std::collections::HashMap;
use std::sync::mpsc::Receiver;
use std::sync::Arc;

use log::{error, trace, warn};
use skia_safe::{colors, dash_path_effect, BlendMode, Canvas, Color, Paint, Rect};

pub mod animation_utils;
pub mod cursor_renderer;
mod fonts;
mod rendered_window;

pub use fonts::caching_shaper::CachingShaper;
pub use rendered_window::{RenderedWindow, WindowDrawDetails};

use crate::bridge::EditorMode;
use crate::editor::{Colors, DrawCommand, Style, WindowDrawCommand};
use crate::settings::*;
use cursor_renderer::CursorRenderer;

<<<<<<< HEAD
#[derive(Clone, SettingGroup)]
#[setting_prefix = "window"]
=======
#[derive(SettingGroup)]
#[setting_prefix = "window"]
#[derive(Clone)]
>>>>>>> dbf2244a
pub struct RendererSettings {
    position_animation_length: f32,
    scroll_animation_length: f32,
    floating_opacity: f32,
    floating_blur: bool,
}

impl Default for RendererSettings {
    fn default() -> Self {
        Self {
            position_animation_length: 0.15,
            scroll_animation_length: 0.3,
            floating_opacity: 0.7,
            floating_blur: true,
        }
    }
}

pub struct Renderer {
    rendered_windows: HashMap<u64, RenderedWindow>,
    cursor_renderer: CursorRenderer,

    pub current_mode: EditorMode,
    pub paint: Paint,
    pub shaper: CachingShaper,
    pub default_style: Arc<Style>,
    pub font_width: f32,
    pub font_height: f32,
    pub window_regions: Vec<WindowDrawDetails>,
    pub batched_draw_command_receiver: Receiver<Vec<DrawCommand>>,
}

impl Renderer {
    pub fn new(batched_draw_command_receiver: Receiver<Vec<DrawCommand>>) -> Renderer {
        let rendered_windows = HashMap::new();
        let cursor_renderer = CursorRenderer::new();

        let current_mode = EditorMode::Unknown(String::from(""));
        let mut paint = Paint::new(colors::WHITE, None);
        paint.set_anti_alias(false);
        let mut shaper = CachingShaper::new();
        let (font_width_raw, font_height_raw) = shaper.font_base_dimensions();
        let font_width = font_width_raw;
        let font_height = font_height_raw.ceil();
        let default_style = Arc::new(Style::new(Colors::new(
            Some(colors::WHITE),
            Some(colors::BLACK),
            Some(colors::GREY),
        )));
        let window_regions = Vec::new();

        Renderer {
            rendered_windows,
            cursor_renderer,
            current_mode,
            paint,
            shaper,
            default_style,
            font_width,
            font_height,
            window_regions,
            batched_draw_command_receiver,
        }
    }

    fn update_font(&mut self, guifont_setting: &str) {
        if self.shaper.update_font(guifont_setting) {
            let (font_width, font_height) = self.shaper.font_base_dimensions();
            self.font_width = font_width;
            self.font_height = font_height.ceil();
        }
    }

    fn compute_text_region(&self, grid_pos: (u64, u64), cell_width: u64) -> Rect {
        let (grid_x, grid_y) = grid_pos;
        let x = grid_x as f32 * self.font_width;
        let y = grid_y as f32 * self.font_height;
        let width = cell_width as f32 * self.font_width as f32;
        let height = self.font_height as f32;
        Rect::new(x, y, x + width, y + height)
    }

    fn get_default_background(&self) -> Color {
        self.default_style.colors.background.unwrap().to_color()
    }

    fn draw_background(
        &mut self,
        canvas: &mut Canvas,
        grid_pos: (u64, u64),
        cell_width: u64,
        style: &Option<Arc<Style>>,
    ) {
        self.paint.set_blend_mode(BlendMode::Src);

        let region = self.compute_text_region(grid_pos, cell_width);
        let style = style.as_ref().unwrap_or(&self.default_style);

        self.paint
            .set_color(style.background(&self.default_style.colors).to_color());
        canvas.draw_rect(region, &self.paint);
    }

    fn draw_foreground(
        &mut self,
        canvas: &mut Canvas,
        text: &str,
        grid_pos: (u64, u64),
        cell_width: u64,
        style: &Option<Arc<Style>>,
    ) {
        let (grid_x, grid_y) = grid_pos;
        let x = grid_x as f32 * self.font_width;
        let y = grid_y as f32 * self.font_height;
        let width = cell_width as f32 * self.font_width;

        let style = style.as_ref().unwrap_or(&self.default_style);

        canvas.save();

        let region = self.compute_text_region(grid_pos, cell_width);

        canvas.clip_rect(region, None, Some(false));

        if style.underline || style.undercurl {
            let line_position = self.shaper.underline_position();
            let stroke_width = self.shaper.options.size / 10.0;
            self.paint
                .set_color(style.special(&self.default_style.colors).to_color());
            self.paint.set_stroke_width(stroke_width);

            if style.undercurl {
                self.paint.set_path_effect(dash_path_effect::new(
                    &[stroke_width * 2.0, stroke_width * 2.0],
                    0.0,
                ));
            } else {
                self.paint.set_path_effect(None);
            }

            canvas.draw_line(
                (x, y - line_position + self.font_height),
                (x + width, y - line_position + self.font_height),
                &self.paint,
            );
        }

        let y_adjustment = self.shaper.y_adjustment();

        self.paint
            .set_color(style.foreground(&self.default_style.colors).to_color());
        self.paint.set_anti_alias(false);
        let text = text.trim_end();
        if !text.is_empty() {
            for blob in self
                .shaper
                .shape_cached(text, style.bold, style.italic)
                .iter()
            {
                canvas.draw_text_blob(blob, (x, y + y_adjustment), &self.paint);
            }
        }

        if style.strikethrough {
            let line_position = region.center_y();
            self.paint
                .set_color(style.special(&self.default_style.colors).to_color());
            canvas.draw_line((x, line_position), (x + width, line_position), &self.paint);
        }

        canvas.restore();
    }

    pub fn handle_draw_command(
        &mut self,
        root_canvas: &mut Canvas,
        draw_command: DrawCommand,
        scaling: f32,
    ) {
        warn!("{:?}", &draw_command);
        match draw_command {
            DrawCommand::Window {
                grid_id,
                command: WindowDrawCommand::Close,
            } => {
                self.rendered_windows.remove(&grid_id);
            }
            DrawCommand::Window { grid_id, command } => {
                if let Some(rendered_window) = self.rendered_windows.remove(&grid_id) {
                    let rendered_window =
                        rendered_window.handle_window_draw_command(self, command, scaling);
                    self.rendered_windows.insert(grid_id, rendered_window);
                } else if let WindowDrawCommand::Position {
                    grid_left,
                    grid_top,
                    width,
                    height,
                    ..
                } = command
                {
                    warn!("Created window {}", grid_id);
                    let new_window = RenderedWindow::new(
                        root_canvas,
                        &self,
                        grid_id,
                        (grid_left as f32, grid_top as f32).into(),
                        width,
                        height,
                        scaling,
                    );
                    self.rendered_windows.insert(grid_id, new_window);
                } else {
                    error!("WindowDrawCommand sent for uninitialized grid {}", grid_id);
                }
            }
            DrawCommand::UpdateCursor(new_cursor) => {
                self.cursor_renderer.update_cursor(new_cursor);
            }
            DrawCommand::FontChanged(new_font) => {
                self.update_font(&new_font);
            }
            DrawCommand::DefaultStyleChanged(new_style) => {
                self.default_style = Arc::new(new_style);
            }
            DrawCommand::ModeChanged(new_mode) => {
                self.current_mode = new_mode;
            }
            _ => {}
        }
    }

    pub fn draw_frame(&mut self, root_canvas: &mut Canvas, dt: f32, scaling: f32) -> bool {
        trace!("Rendering");
        let mut font_changed = false;

        let draw_commands: Vec<DrawCommand> = self
            .batched_draw_command_receiver
            .try_iter() // Iterator of Vec of DrawCommand
            .map(|batch| batch.into_iter()) // Iterator of Iterator of DrawCommand
            .flatten() // Iterator of DrawCommand
            .collect(); // Vec of DrawCommand
        for draw_command in draw_commands.into_iter() {
            if let DrawCommand::FontChanged(_) = draw_command {
                font_changed = true;
            }
            self.handle_draw_command(root_canvas, draw_command, scaling);
        }

        root_canvas.clear(self.default_style.colors.background.unwrap().to_color());

        root_canvas.save();

        root_canvas.reset_matrix();
        root_canvas.scale((1.0 / scaling, 1.0 / scaling));

        if let Some(root_window) = self.rendered_windows.get(&1) {
            let clip_rect = root_window.pixel_region(self.font_width, self.font_height);
            root_canvas.clip_rect(&clip_rect, None, Some(false));
        }

        let default_background = self.get_default_background();
        let font_width = self.font_width;
        let font_height = self.font_height;

        let windows: Vec<&mut RenderedWindow> = {
            let (mut root_windows, mut floating_windows): (
                Vec<&mut RenderedWindow>,
                Vec<&mut RenderedWindow>,
            ) = self
                .rendered_windows
                .values_mut()
                .filter(|window| !window.hidden)
                .partition(|window| !window.floating);

            root_windows
                .sort_by(|window_a, window_b| window_a.id.partial_cmp(&window_b.id).unwrap());
            floating_windows
                .sort_by(|window_a, window_b| window_a.id.partial_cmp(&window_b.id).unwrap());

            root_windows
                .into_iter()
                .chain(floating_windows.into_iter())
                .collect()
        };

        let settings = SETTINGS.get::<RendererSettings>();
        self.window_regions = windows
            .into_iter()
            .map(|window| {
                window.draw(
                    root_canvas,
                    &settings,
                    default_background,
                    font_width,
                    font_height,
                    dt,
                )
            })
            .collect();

        let windows = &self.rendered_windows;
        self.cursor_renderer
            .update_cursor_destination(font_width, font_height, windows);

        self.cursor_renderer.draw(
            &self.default_style.colors,
            (self.font_width, self.font_height),
            &self.current_mode,
            &mut self.shaper,
            root_canvas,
            dt,
        );

        root_canvas.restore();

        font_changed
    }
}<|MERGE_RESOLUTION|>--- conflicted
+++ resolved
@@ -18,14 +18,9 @@
 use crate::settings::*;
 use cursor_renderer::CursorRenderer;
 
-<<<<<<< HEAD
-#[derive(Clone, SettingGroup)]
-#[setting_prefix = "window"]
-=======
 #[derive(SettingGroup)]
 #[setting_prefix = "window"]
 #[derive(Clone)]
->>>>>>> dbf2244a
 pub struct RendererSettings {
     position_animation_length: f32,
     scroll_animation_length: f32,
