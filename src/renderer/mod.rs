pub mod animation_utils;
pub mod cursor_renderer;
pub mod fonts;
pub mod grid_renderer;
pub mod opengl;
pub mod profiler;
mod rendered_layer;
mod rendered_window;
mod vsync;

#[cfg(target_os = "windows")]
pub mod d3d;

#[cfg(target_os = "macos")]
mod metal;

use std::{
    cmp::Ordering,
    collections::{hash_map::Entry, HashMap},
    sync::Arc,
};

use itertools::Itertools;
use log::{error, warn};
use skia_safe::Canvas;

use winit::{
    event::WindowEvent,
    event_loop::{ActiveEventLoop, EventLoopProxy},
    window::{Window, WindowAttributes},
};

use crate::{
    bridge::EditorMode,
    cmd_line::CmdLineSettings,
    editor::{Cursor, Style},
    profiling::{tracy_create_gpu_context, tracy_named_frame, tracy_zone},
    renderer::rendered_layer::{group_windows, FloatingLayer},
    settings::*,
    units::{to_skia_rect, GridPos, GridRect, GridSize, PixelPos},
    window::{EventPayload, ShouldRender},
    WindowSettings,
};

#[cfg(feature = "profiling")]
use crate::profiling::tracy_plot;
#[cfg(feature = "profiling")]
use skia_safe::graphics::{
    font_cache_count_limit, font_cache_count_used, font_cache_limit, font_cache_used,
    resource_cache_single_allocation_byte_limit, resource_cache_total_bytes_limit,
    resource_cache_total_bytes_used,
};

#[cfg(feature = "gpu_profiling")]
use crate::profiling::GpuCtx;

use cursor_renderer::CursorRenderer;
pub use fonts::caching_shaper::CachingShaper;
pub use grid_renderer::GridRenderer;
pub use rendered_window::{LineFragment, RenderedWindow, WindowDrawCommand, WindowDrawDetails};

pub use vsync::VSync;

use self::fonts::font_options::FontOptions;

#[cfg(feature = "profiling")]
fn plot_skia_cache() {
    tracy_plot!("font_cache_limit", font_cache_limit() as f64);
    tracy_plot!("font_cache_used", font_cache_used() as f64);
    tracy_plot!("font_cache_count_used", font_cache_count_used() as f64);
    tracy_plot!("font_cache_count_limit", font_cache_count_limit() as f64);
    tracy_plot!(
        "resource_cache_total_bytes_used",
        resource_cache_total_bytes_used() as f64
    );
    tracy_plot!(
        "resource_cache_total_bytes_limit",
        resource_cache_total_bytes_limit() as f64
    );
    tracy_plot!(
        "resource_cache_single_allocation_byte_limit",
        resource_cache_single_allocation_byte_limit().unwrap_or_default() as f64
    );
}

#[derive(SettingGroup, Clone)]
pub struct RendererSettings {
    position_animation_length: f32,
    scroll_animation_length: f32,
    scroll_animation_far_lines: u32,
    floating_blur: bool,
    floating_blur_amount_x: f32,
    floating_blur_amount_y: f32,
    floating_shadow: bool,
    floating_z_height: f32,
    floating_corner_radius: f32,
    light_angle_degrees: f32,
    light_radius: f32,
    debug_renderer: bool,
    profiler: bool,
    underline_stroke_scale: f32,
    text_gamma: f32,
    text_contrast: f32,
    experimental_layer_grouping: bool,
}

impl Default for RendererSettings {
    fn default() -> Self {
        Self {
            position_animation_length: 0.15,
            scroll_animation_length: 0.3,
            scroll_animation_far_lines: 1,
            floating_blur: true,
            floating_blur_amount_x: 2.0,
            floating_blur_amount_y: 2.0,
            floating_shadow: true,
            floating_z_height: 10.,
            floating_corner_radius: 0.0,
            light_angle_degrees: 45.,
            light_radius: 5.,
            debug_renderer: false,
            profiler: false,
            underline_stroke_scale: 1.,
            text_gamma: 0.0,
            text_contrast: 0.5,
            experimental_layer_grouping: false,
        }
    }
}

// Since draw commmands are inserted into a heap, we need to implement Ord such that
// the commands that should be processed first (such as window draw commands or close
// window) are sorted as larger than the ones that should be handled later
// So the order of the variants here matters so that the derive implementation can get
// the order in the binary heap correct
#[derive(Clone, Debug, PartialEq)]
pub enum DrawCommand {
    UpdateCursor(Cursor),
    FontChanged(String),
    LineSpaceChanged(f32),
    DefaultStyleChanged(Style),
    ModeChanged(EditorMode),
    UIReady,
    Window {
        grid_id: u64,
        command: WindowDrawCommand,
    },
    CloseWindow(u64),
}

pub struct Renderer {
    cursor_renderer: CursorRenderer,
    pub grid_renderer: GridRenderer,
    current_mode: EditorMode,

    rendered_windows: HashMap<u64, RenderedWindow>,
    pub window_regions: Vec<WindowDrawDetails>,

    profiler: profiler::Profiler,
    pub os_scale_factor: f64,
    pub user_scale_factor: f64,

    settings: Arc<Settings>,
}

/// Results of processing the draw commands from the command channel.
pub struct DrawCommandResult {
    pub font_changed: bool,
    pub should_show: bool,
}

impl Renderer {
    pub fn new(
        os_scale_factor: f64,
        init_font_settings: Option<FontSettings>,
        settings: Arc<Settings>,
    ) -> Self {
        let window_settings = settings.get::<WindowSettings>();

        let user_scale_factor = window_settings.scale_factor.into();
        let scale_factor = user_scale_factor * os_scale_factor;
        let cursor_renderer = CursorRenderer::new(settings.clone());
        let mut grid_renderer = GridRenderer::new(scale_factor, settings.clone());
        grid_renderer.update_font_options(init_font_settings.map(|x| x.into()).unwrap_or_default());
        let current_mode = EditorMode::Unknown(String::from(""));

        let rendered_windows = HashMap::new();
        let window_regions = Vec::new();

        let profiler = profiler::Profiler::new(12.0, settings.clone());

        Renderer {
            rendered_windows,
            cursor_renderer,
            grid_renderer,
            current_mode,
            window_regions,
            profiler,
            os_scale_factor,
            user_scale_factor,
            settings,
        }
    }

    pub fn handle_event(&mut self, event: &WindowEvent) {
        self.cursor_renderer.handle_event(event);
    }

    pub fn font_names(&self) -> Vec<String> {
        self.grid_renderer.font_names()
    }

    pub fn prepare_frame(&mut self) -> ShouldRender {
        self.cursor_renderer.prepare_frame()
    }

    pub fn draw_frame(&mut self, root_canvas: &Canvas, dt: f32) {
        tracy_zone!("renderer_draw_frame");
        let default_background = self.grid_renderer.get_default_background();
        let grid_scale = self.grid_renderer.grid_scale;

        let transparency = self.settings.get::<WindowSettings>().transparency;
        let layer_grouping = self
            .settings
            .get::<RendererSettings>()
            .experimental_layer_grouping;
        root_canvas.clear(default_background.with_a((255.0 * transparency) as u8));
        root_canvas.save();
        root_canvas.reset_matrix();

        if let Some(root_window) = self.rendered_windows.get(&1) {
            let clip_rect = to_skia_rect(&root_window.pixel_region(grid_scale));
            root_canvas.clip_rect(clip_rect, None, Some(false));
        }

        let (root_windows, floating_layers) = {
            let (mut root_windows, mut floating_windows): (
                Vec<&mut RenderedWindow>,
                Vec<&mut RenderedWindow>,
            ) = self
                .rendered_windows
                .values_mut()
                .filter(|window| !window.hidden)
                .partition(|window| window.anchor_info.is_none());

            root_windows
                .sort_by(|window_a, window_b| window_a.id.partial_cmp(&window_b.id).unwrap());
            floating_windows.sort_by(floating_sort);

            let mut floating_layers = vec![];

            let mut base_zindex = 0;
            let mut last_zindex = 0;
            let mut current_windows = vec![];

            for window in floating_windows {
                let zindex = window.anchor_info.as_ref().unwrap().sort_order.z_index;
                log::debug!("zindex: {}, base: {}", zindex, base_zindex);
                if !current_windows.is_empty() && zindex != last_zindex {
                    // Group floating windows by consecutive z indices if layer_grouping is enabled,
                    // Otherwise group all windows inside a single layer
                    if !layer_grouping || zindex - last_zindex > 1 {
                        for windows in group_windows(current_windows, grid_scale) {
                            floating_layers.push(FloatingLayer { windows });
                        }
                        current_windows = vec![];
                    }
                }

                if current_windows.is_empty() {
                    base_zindex = zindex;
                }
                current_windows.push(window);
                last_zindex = zindex;
            }

            if !current_windows.is_empty() {
                for windows in group_windows(current_windows, grid_scale) {
                    floating_layers.push(FloatingLayer { windows });
                }
            }

            for layer in &mut floating_layers {
                layer.windows.sort_by(floating_sort);
                log::debug!(
                    "layer: {:?}",
                    layer
                        .windows
                        .iter()
                        .map(|w| (w.id, w.anchor_info.as_ref().unwrap().sort_order.clone()))
                        .collect_vec()
                );
            }

            (root_windows, floating_layers)
        };

        let settings = self.settings.get::<RendererSettings>();
        let root_window_regions = root_windows
            .into_iter()
            .map(|window| {
                window.draw(
                    root_canvas,
                    default_background.with_a((255.0 * transparency) as u8),
                    grid_scale,
                )
            })
            .collect_vec();

        let floating_window_regions = floating_layers
            .into_iter()
            .flat_map(|mut layer| {
                layer.draw(
                    root_canvas,
                    &settings,
                    default_background.with_a((255.0 * transparency) as u8),
                    grid_scale,
                )
            })
            .collect_vec();

        self.window_regions = root_window_regions
            .into_iter()
            .chain(floating_window_regions)
            .collect();
        self.cursor_renderer
            .draw(&mut self.grid_renderer, root_canvas);

        self.profiler.draw(root_canvas, dt);

        root_canvas.restore();

        #[cfg(feature = "profiling")]
        plot_skia_cache();
    }

    pub fn animate_frame(&mut self, grid_rect: &GridRect<f32>, dt: f32) -> bool {
        let windows = {
            let (mut root_windows, mut floating_windows): (
                Vec<&mut RenderedWindow>,
                Vec<&mut RenderedWindow>,
            ) = self
                .rendered_windows
                .values_mut()
                .filter(|window| !window.hidden)
                .partition(|window| window.anchor_info.is_none());

            root_windows
                .sort_by(|window_a, window_b| window_a.id.partial_cmp(&window_b.id).unwrap());

            floating_windows.sort_by(floating_sort);

            root_windows.into_iter().chain(floating_windows)
        };

        let settings = self.settings.get::<RendererSettings>();
        // Clippy recommends short-circuiting with any which is not what we want
        #[allow(clippy::unnecessary_fold)]
        let mut animating = windows.fold(false, |acc, window| {
            acc | window.animate(&settings, grid_rect, dt)
        });

        let windows = &self.rendered_windows;
        let grid_scale = self.grid_renderer.grid_scale;
        self.cursor_renderer
            .update_cursor_destination(grid_scale, windows);

        animating |= self
            .cursor_renderer
            .animate(&self.current_mode, &self.grid_renderer, dt);

        animating
    }

    pub fn handle_config_changed(&mut self, config: HotReloadConfigs) {
        match config {
            HotReloadConfigs::Font(font) => match font {
                Some(font) => {
                    self.grid_renderer.update_font_options(font.into());
                }
                None => {
                    self.grid_renderer
                        .update_font_options(FontOptions::default());
                }
            },
        }
    }

    pub fn handle_draw_commands(&mut self, batch: Vec<DrawCommand>) -> DrawCommandResult {
        let settings = self.settings.get::<RendererSettings>();
        let mut result = DrawCommandResult {
            font_changed: false,
            should_show: false,
        };

        for draw_command in batch {
            self.handle_draw_command(draw_command, &mut result);
            tracy_named_frame!("neovim draw batch processed");
        }
        self.flush(&settings);

        result
    }

    pub fn handle_os_scale_factor_change(&mut self, os_scale_factor: f64) {
        self.os_scale_factor = os_scale_factor;
        self.grid_renderer
            .handle_scale_factor_update(self.os_scale_factor * self.user_scale_factor);
    }

    pub fn prepare_lines(&mut self, force: bool) {
        self.rendered_windows
            .iter_mut()
            .for_each(|(_, w)| w.prepare_lines(&mut self.grid_renderer, force));
    }

    fn handle_draw_command(&mut self, draw_command: DrawCommand, result: &mut DrawCommandResult) {
        match draw_command {
            DrawCommand::Window {
                grid_id,
                command: WindowDrawCommand::Close,
            } => {
                self.rendered_windows.remove(&grid_id);
            }
            DrawCommand::Window { grid_id, command } => {
                match self.rendered_windows.entry(grid_id) {
                    Entry::Occupied(mut occupied_entry) => {
                        let rendered_window = occupied_entry.get_mut();
                        rendered_window.handle_window_draw_command(command);
                    }
                    Entry::Vacant(vacant_entry) => match command {
                        WindowDrawCommand::Position {
                            grid_position,
                            grid_size,
                            ..
                        } => {
                            let grid_position = GridPos::from(grid_position).try_cast().unwrap();
                            let grid_size = GridSize::from(grid_size).try_cast().unwrap();
                            let new_window = RenderedWindow::new(grid_id, grid_position, grid_size);
                            vacant_entry.insert(new_window);
                        }
                        WindowDrawCommand::ViewportMargins { .. } => {
                            warn!("ViewportMargins recieved before window was initialized");
                        }
                        _ => {
                            let settings = self.settings.get::<CmdLineSettings>();
                            // Ignore the errors when not using multigrid, since Neovim wrongly sends some of these
                            if !settings.no_multi_grid {
                                error!(
                                    "WindowDrawCommand: {:?} sent for uninitialized grid {}",
                                    command, grid_id
                                );
                            }
                        }
                    },
                }
            }
            DrawCommand::UpdateCursor(new_cursor) => {
                self.cursor_renderer.update_cursor(new_cursor);
            }
            DrawCommand::FontChanged(new_font) => {
                self.grid_renderer.update_font(&new_font);
                result.font_changed = true;
            }
            DrawCommand::LineSpaceChanged(new_linespace) => {
                self.grid_renderer.update_linespace(new_linespace);
                result.font_changed = true;
            }
            DrawCommand::DefaultStyleChanged(new_style) => {
                self.grid_renderer.default_style = Arc::new(new_style);
            }
            DrawCommand::ModeChanged(new_mode) => {
                self.current_mode = new_mode;
            }
            DrawCommand::UIReady => {
                result.should_show = true;
            }
            _ => {}
        }
    }

    pub fn flush(&mut self, renderer_settings: &RendererSettings) {
        self.rendered_windows
            .iter_mut()
            .for_each(|(_, w)| w.flush(renderer_settings));
    }

    pub fn get_cursor_destination(&self) -> PixelPos<f32> {
        self.cursor_renderer.get_destination()
    }

    pub fn get_grid_size(&self) -> GridSize<u32> {
        if let Some(main_grid) = self.rendered_windows.get(&1) {
            main_grid.grid_size
        } else {
            DEFAULT_GRID_SIZE
        }
    }
}

/// Defines how floating windows are sorted.
fn floating_sort(window_a: &&mut RenderedWindow, window_b: &&mut RenderedWindow) -> Ordering {
    let orda = &window_a.anchor_info.as_ref().unwrap().sort_order;
    let ordb = &window_b.anchor_info.as_ref().unwrap().sort_order;
    orda.cmp(ordb)
}

pub enum WindowConfigType {
    OpenGL(glutin::config::Config),
    #[cfg(target_os = "windows")]
    Direct3D,
    #[cfg(target_os = "macos")]
    Metal,
}

pub struct WindowConfig {
    pub window: Window,
    pub config: WindowConfigType,
}

#[cfg(target_os = "windows")]
pub fn build_window_config(
    window_attributes: WindowAttributes,
    event_loop: &ActiveEventLoop,
    settings: &Settings,
) -> WindowConfig {
<<<<<<< HEAD
    #[cfg(target_os = "windows")]
    {
        let cmd_line_settings = SETTINGS.get::<CmdLineSettings>();
        if cmd_line_settings.opengl {
            opengl::build_window(window_attributes, event_loop)
        } else {
            let window = event_loop.create_window(window_attributes).unwrap();
            let config = WindowConfigType::Direct3D;
            WindowConfig { window, config }
        }
    }

    #[cfg(target_os = "macos")]
    {
        let cmd_line_settings = SETTINGS.get::<CmdLineSettings>();
        if cmd_line_settings.opengl {
            opengl::build_window(window_attributes, event_loop)
        } else {
            let window = event_loop.create_window(window_attributes).unwrap();
            let config = WindowConfigType::Metal;
            WindowConfig { window, config }
        }
    }

    #[cfg(not(any(target_os = "windows", target_os = "macos")))]
    {
=======
    let cmd_line_settings = settings.get::<CmdLineSettings>();
    if cmd_line_settings.opengl {
>>>>>>> 5669d4cf
        opengl::build_window(window_attributes, event_loop)
    } else {
        let window = event_loop.create_window(window_attributes).unwrap();
        let config = WindowConfigType::Direct3D;
        WindowConfig { window, config }
    }
}

#[cfg(not(target_os = "windows"))]
pub fn build_window_config(
    window_attributes: WindowAttributes,
    event_loop: &ActiveEventLoop,
    _settings: &Settings,
) -> WindowConfig {
    opengl::build_window(window_attributes, event_loop)
}

pub trait SkiaRenderer {
    fn window(&self) -> &Window;
    fn flush(&mut self);
    fn swap_buffers(&mut self);
    fn canvas(&mut self) -> &Canvas;
    fn resize(&mut self);
    fn create_vsync(&self, proxy: EventLoopProxy<EventPayload>) -> VSync;
    #[cfg(feature = "gpu_profiling")]
    fn tracy_create_gpu_context(&self, name: &str) -> Box<dyn GpuCtx>;
}

pub fn create_skia_renderer(
    window: WindowConfig,
    srgb: bool,
    vsync: bool,
    settings: Arc<Settings>,
) -> Box<dyn SkiaRenderer> {
    let renderer: Box<dyn SkiaRenderer> = match &window.config {
        WindowConfigType::OpenGL(..) => Box::new(opengl::OpenGLSkiaRenderer::new(
            window,
            srgb,
            vsync,
            settings.clone(),
        )),
        #[cfg(target_os = "windows")]
<<<<<<< HEAD
        WindowConfigType::Direct3D => Box::new(d3d::D3DSkiaRenderer::new(window.window)),
        #[cfg(target_os = "macos")]
        WindowConfigType::Metal => {
            Box::new(metal::MetalSkiaRenderer::new(window.window, srgb, vsync))
=======
        WindowConfigType::Direct3D => {
            Box::new(d3d::D3DSkiaRenderer::new(window.window, settings.clone()))
>>>>>>> 5669d4cf
        }
    };
    tracy_create_gpu_context("main_render_context", renderer.as_ref());
    renderer
}<|MERGE_RESOLUTION|>--- conflicted
+++ resolved
@@ -518,43 +518,30 @@
     pub config: WindowConfigType,
 }
 
+#[cfg(target_os = "macos")]
+pub fn build_window_config(
+    window_attributes: WindowAttributes,
+    event_loop: &ActiveEventLoop,
+    settings: &Settings,
+) -> WindowConfig {
+    let cmd_line_settings = settings.get::<CmdLineSettings>();
+    if cmd_line_settings.opengl {
+        opengl::build_window(window_attributes, event_loop)
+    } else {
+        let window = event_loop.create_window(window_attributes).unwrap();
+        let config = WindowConfigType::Metal;
+        WindowConfig { window, config }
+    }
+}
+
 #[cfg(target_os = "windows")]
 pub fn build_window_config(
     window_attributes: WindowAttributes,
     event_loop: &ActiveEventLoop,
     settings: &Settings,
 ) -> WindowConfig {
-<<<<<<< HEAD
-    #[cfg(target_os = "windows")]
-    {
-        let cmd_line_settings = SETTINGS.get::<CmdLineSettings>();
-        if cmd_line_settings.opengl {
-            opengl::build_window(window_attributes, event_loop)
-        } else {
-            let window = event_loop.create_window(window_attributes).unwrap();
-            let config = WindowConfigType::Direct3D;
-            WindowConfig { window, config }
-        }
-    }
-
-    #[cfg(target_os = "macos")]
-    {
-        let cmd_line_settings = SETTINGS.get::<CmdLineSettings>();
-        if cmd_line_settings.opengl {
-            opengl::build_window(window_attributes, event_loop)
-        } else {
-            let window = event_loop.create_window(window_attributes).unwrap();
-            let config = WindowConfigType::Metal;
-            WindowConfig { window, config }
-        }
-    }
-
-    #[cfg(not(any(target_os = "windows", target_os = "macos")))]
-    {
-=======
     let cmd_line_settings = settings.get::<CmdLineSettings>();
     if cmd_line_settings.opengl {
->>>>>>> 5669d4cf
         opengl::build_window(window_attributes, event_loop)
     } else {
         let window = event_loop.create_window(window_attributes).unwrap();
@@ -563,7 +550,7 @@
     }
 }
 
-#[cfg(not(target_os = "windows"))]
+#[cfg(not(any(target_os = "windows", target_os = "macos")))]
 pub fn build_window_config(
     window_attributes: WindowAttributes,
     event_loop: &ActiveEventLoop,
@@ -597,15 +584,10 @@
             settings.clone(),
         )),
         #[cfg(target_os = "windows")]
-<<<<<<< HEAD
         WindowConfigType::Direct3D => Box::new(d3d::D3DSkiaRenderer::new(window.window)),
         #[cfg(target_os = "macos")]
         WindowConfigType::Metal => {
             Box::new(metal::MetalSkiaRenderer::new(window.window, srgb, vsync))
-=======
-        WindowConfigType::Direct3D => {
-            Box::new(d3d::D3DSkiaRenderer::new(window.window, settings.clone()))
->>>>>>> 5669d4cf
         }
     };
     tracy_create_gpu_context("main_render_context", renderer.as_ref());
