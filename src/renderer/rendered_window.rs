use std::{cell::RefCell, rc::Rc, sync::Arc};

use skia_safe::{
<<<<<<< HEAD
    canvas::SaveLayerRec, scalar, BlendMode, Canvas, Color, Matrix, Paint, Picture,
    PictureRecorder, Point, Rect,
=======
    canvas::SaveLayerRec,
    image_filters::blur,
    utils::shadow_utils::{draw_shadow, ShadowFlags},
    BlendMode, Canvas, ClipOp, Color, Matrix, Paint, Path, Picture, PictureRecorder, Point3, Rect,
>>>>>>> deb4dd52
};

use crate::{
    cmd_line::CmdLineSettings,
    editor::{AnchorInfo, Style, WindowType},
    profiling::{tracy_plot, tracy_zone},
    renderer::{animation_utils::*, GridRenderer, RendererSettings},
    settings::SETTINGS,
    units::{to_skia_rect, GridPos, GridRect, GridScale, GridSize, PixelRect},
    utils::RingBuffer,
};

#[derive(Clone, Debug, PartialEq)]
pub struct LineFragment {
    pub text: String,
    pub window_left: u64,
    pub width: u64,
    pub style: Option<Arc<Style>>,
}

#[derive(Clone, Debug, PartialEq)]
pub struct ViewportMargins {
    pub top: u64,
    pub bottom: u64,
    pub inferred: bool,
}

#[derive(Clone, Debug, PartialEq)]
pub enum WindowDrawCommand {
    Position {
        grid_position: (f64, f64),
        grid_size: (u64, u64),
        anchor_info: Option<AnchorInfo>,
        window_type: WindowType,
    },
    DrawLine {
        row: usize,
        line_fragments: Vec<LineFragment>,
    },
    Scroll {
        top: u64,
        bottom: u64,
        left: u64,
        right: u64,
        rows: i64,
        cols: i64,
    },
    Clear,
    Show,
    Hide,
    Close,
    Viewport {
        scroll_delta: f64,
    },
    ViewportMargins {
        top: u64,
        bottom: u64,
        left: u64,
        right: u64,
    },
}

#[derive(Clone)]
struct Line {
    line_fragments: Vec<LineFragment>,
    background_picture: Option<Picture>,
    foreground_picture: Option<Picture>,
    is_inferred_border: bool,
    blend: u8,
    is_valid: bool,
}

pub struct RenderedWindow {
    pub id: u64,
    pub hidden: bool,
    pub anchor_info: Option<AnchorInfo>,
    window_type: WindowType,

    pub grid_size: GridSize<u32>,

    scrollback_lines: RingBuffer<Option<Rc<RefCell<Line>>>>,
    actual_lines: RingBuffer<Option<Rc<RefCell<Line>>>>,
    scroll_delta: isize,
    pub viewport_margins: ViewportMargins,

    grid_start_position: GridPos<f32>,
    pub grid_current_position: GridPos<f32>,
    grid_destination: GridPos<f32>,
    position_t: f32,

    pub scroll_animation: CriticallyDampedSpringAnimation,

    has_transparency: bool,
}

#[derive(Clone, Debug)]
pub struct WindowDrawDetails {
    pub id: u64,
<<<<<<< HEAD
    pub region: Rect,
    pub floating_order: Option<u64>,
=======
    pub region: PixelRect<f32>,
>>>>>>> deb4dd52
}

impl WindowDrawDetails {
    pub fn event_grid_id(&self) -> u64 {
        if SETTINGS.get::<CmdLineSettings>().no_multi_grid {
            0
        } else {
            self.id
        }
    }
}

impl Line {
    fn update_background_blend(&mut self, blend: u8) {
        if self.blend != blend {
            self.blend = blend;
            self.is_valid = false;
        }
    }

    fn has_transparency(&self) -> bool {
        self.blend > 0
    }
}

impl RenderedWindow {
    pub fn new(id: u64, grid_position: GridPos<i32>, grid_size: GridSize<u32>) -> RenderedWindow {
        RenderedWindow {
            id,
            hidden: false,
            anchor_info: None,
            window_type: WindowType::Editor,

            grid_size,

            actual_lines: RingBuffer::new(grid_size.height as usize, None),
            scrollback_lines: RingBuffer::new(2 * grid_size.height as usize, None),
            scroll_delta: 0,
            viewport_margins: ViewportMargins {
                top: 0,
                bottom: 0,
                inferred: true,
            },

            grid_start_position: grid_position.cast(),
            grid_current_position: grid_position.cast(),
            grid_destination: grid_position.cast(),
            position_t: 2.0, // 2.0 is out of the 0.0 to 1.0 range and stops animation.

            scroll_animation: CriticallyDampedSpringAnimation::new(),

            has_transparency: false,
        }
    }

    pub fn pixel_region(&self, grid_scale: GridScale) -> PixelRect<f32> {
        GridRect::<f32>::from_origin_and_size(self.grid_current_position, self.grid_size.cast())
            * grid_scale
    }

<<<<<<< HEAD
    pub fn update_blend(&self, blend: u8) {
        for (_, line) in self.iter_lines() {
            let mut line = line.borrow_mut();
            line.update_background_blend(blend);
        }
    }

    fn get_target_position(&self, outer_size: &Dimensions, padding_as_grid: &Rect) -> Point {
        let destination = Point {
            x: self.grid_destination.x + padding_as_grid.left,
            y: self.grid_destination.y + padding_as_grid.top,
        };
=======
    fn get_target_position(&self, grid_rect: &GridRect<f32>) -> GridPos<f32> {
        let destination = self.grid_destination + grid_rect.min.to_vector();
>>>>>>> deb4dd52

        if self.anchor_info.is_none() {
            return destination;
        }

        let mut grid_size: GridSize<f32> = self.grid_size.cast();

        if matches!(self.window_type, WindowType::Message { .. }) {
            // The message grid size is always the full window size, so use the relative position to
            // calculate the actual grid size
            grid_size.height -= self.grid_destination.y;
        }
        // If a floating window is partially outside the grid, then move it in from the right, but
        // ensure that the left edge is always visible.
        let x = destination
            .x
            .min(grid_rect.max.x - grid_size.width)
            .max(grid_rect.min.x);

        // For messages the last line is most important, (it shows press enter), so let the position go negative
        // Otherwise ensure that the window start row is within the screen
        let mut y = destination.y.min(grid_rect.max.y - grid_size.height);
        if !matches!(self.window_type, WindowType::Message { .. }) {
            y = y.max(grid_rect.min.y)
        }
        GridPos::<f32>::new(x, y)
    }

    /// Returns `true` if the window has been animated in this step.
    pub fn animate(
        &mut self,
        settings: &RendererSettings,
        grid_rect: &GridRect<f32>,
        dt: f32,
    ) -> bool {
        let mut animating = false;

        if self.position_t > 1.0 - f32::EPSILON {
            // We are at destination, move t out of 0-1 range to stop the animation.
            self.position_t = 2.0;
        } else {
            animating = true;
            self.position_t = (self.position_t + dt / settings.position_animation_length).min(1.0);
        }

        let prev_position = self.grid_current_position;
        self.grid_current_position = ease_point(
            ease_out_expo,
            self.grid_start_position.cast_unit(),
            self.get_target_position(grid_rect).cast_unit(),
            self.position_t,
        )
        .cast_unit();
        animating |= self.grid_current_position != prev_position;

        let scrolling = self
            .scroll_animation
            .update(dt, settings.scroll_animation_length);

        animating |= scrolling;

        if scrolling {
            tracy_plot!("Scroll position {}", self.scroll_animation.position.into());
        }

        animating
    }

<<<<<<< HEAD
    fn iter_scrollback_lines_with_transform(
        &self,
        pixel_region: Rect,
        font_dimensions: Dimensions,
    ) -> impl Iterator<Item = (Matrix, &Rc<RefCell<Line>>)> {
        let scroll_offset_lines = self.scroll_animation.position.floor();
        let scroll_offset = scroll_offset_lines - self.scroll_animation.position;
        let scroll_offset_pixels = (scroll_offset * font_dimensions.height as f32).round() as isize;

        self.iter_scrollback_lines().map(move |(i, line)| {
            let mut matrix = Matrix::new_identity();
            matrix.set_translate((
                pixel_region.left(),
                pixel_region.top()
                    + (scroll_offset_pixels
                        + ((i + self.viewport_margins.top as isize)
                            * font_dimensions.height as isize)) as f32,
            ));
            (matrix, line)
        })
    }

    fn iter_border_lines_with_transform(
        &self,
        pixel_region: Rect,
        font_dimensions: Dimensions,
    ) -> impl Iterator<Item = (Matrix, &Rc<RefCell<Line>>)> {
        self.iter_border_lines().map(move |(i, line)| {
            let mut matrix = Matrix::new_identity();
            matrix.set_translate((
                pixel_region.left(),
                pixel_region.top() + (i * font_dimensions.height as isize) as f32,
            ));
            (matrix, line)
        })
    }
=======
    pub fn draw_surface(
        &mut self,
        canvas: &Canvas,
        pixel_region: &Rect,
        grid_scale: GridScale,
        default_background: Color,
    ) {
        let scroll_offset_lines = self.scroll_animation.position.floor();
        let scroll_offset = scroll_offset_lines - self.scroll_animation.position;
        let scroll_offset_lines = scroll_offset_lines as isize;
        let scroll_offset_pixels = (scroll_offset * grid_scale.0.height).round() as isize;
        let line_height = grid_scale.0.height;
        let mut has_transparency = false;

        let lines: Vec<(Matrix, &Rc<RefCell<Line>>)> = if !self.scrollback_lines.is_empty() {
            (0..self.grid_size.height as isize + 1)
                .filter_map(|i| {
                    self.scrollback_lines[scroll_offset_lines + i]
                        .as_ref()
                        .map(|line| (i, line))
                })
                .map(|(i, line)| {
                    let mut matrix = Matrix::new_identity();
                    matrix.set_translate((
                        pixel_region.left(),
                        pixel_region.top()
                            + (scroll_offset_pixels
                                + ((i + self.viewport_margins.top as isize)
                                    * grid_scale.0.height as isize))
                                as f32,
                    ));
                    (matrix, line)
                })
                .collect()
        } else {
            Vec::new()
        };

        let top_border_indices = 0..self.viewport_margins.top as isize;
        let actual_line_count = self.actual_lines.len() as isize;
        let bottom_border_indices =
            actual_line_count - self.viewport_margins.bottom as isize..actual_line_count;
        let margins_inferred = self.viewport_margins.inferred;

        let border_lines: Vec<_> = top_border_indices
            .chain(bottom_border_indices)
            .filter_map(|i| {
                self.actual_lines[i].as_ref().and_then(|line| {
                    if !margins_inferred || line.borrow().is_inferred_border {
                        Some((i, line))
                    } else {
                        None
                    }
                })
            })
            .map(|(i, line)| {
                let mut matrix = Matrix::new_identity();
                matrix.set_translate((
                    pixel_region.left(),
                    pixel_region.top() + (i * grid_scale.0.height as isize) as f32,
                ));
                (matrix, line)
            })
            .collect();
>>>>>>> deb4dd52

    /// Returns the rect containing the region of the window that does not have borders above and
    /// below it. Note: This does not take into account the borders on the left and the right of
    /// the window.
    pub fn inner_region(&self, pixel_region: &Rect, font_dimensions: Dimensions) -> Rect {
        let line_height = font_dimensions.height as f32;
        Rect::from_xywh(
            pixel_region.x(),
            pixel_region.y() + self.viewport_margins.top as f32 * line_height,
            pixel_region.width(),
            pixel_region.height()
                - (self.viewport_margins.top + self.viewport_margins.bottom) as f32 * line_height,
        )
    }

    pub fn draw_background_surface(
        &mut self,
        canvas: &Canvas,
        pixel_region: &Rect,
        font_dimensions: Dimensions,
    ) {
        let mut has_transparency = false;

        let inner_region = self.inner_region(pixel_region, font_dimensions);

        canvas.save();
        canvas.clip_rect(pixel_region, None, false);
        for (matrix, line) in self.iter_border_lines_with_transform(*pixel_region, font_dimensions)
        {
            let line = line.borrow();
            if let Some(background_picture) = &line.background_picture {
                has_transparency |= line.has_transparency();
                canvas.draw_picture(background_picture, Some(&matrix), None);
            }
        }
        canvas.save();
        canvas.clip_rect(inner_region, None, false);
        let mut pics = 0;
        for (matrix, line) in
            self.iter_scrollback_lines_with_transform(*pixel_region, font_dimensions)
        {
            let line = line.borrow();
            if let Some(background_picture) = &line.background_picture {
                has_transparency |= line.has_transparency();
                canvas.draw_picture(background_picture, Some(&matrix), None);
                pics += 1;
            }
        }
        log::trace!(
            "region: {:?}, inner: {:?}, pics: {}",
            pixel_region,
            inner_region,
            pics
        );
        canvas.restore();
        canvas.restore();

        self.has_transparency = has_transparency;
    }

    pub fn draw_foreground_surface(
        &mut self,
        canvas: &Canvas,
        pixel_region: &Rect,
        font_dimensions: Dimensions,
    ) {
        for (matrix, line) in self.iter_border_lines_with_transform(*pixel_region, font_dimensions)
        {
            let line = line.borrow();
            if let Some(foreground_picture) = &line.foreground_picture {
                canvas.draw_picture(foreground_picture, Some(&matrix), None);
            }
        }
        canvas.save();
        canvas.clip_rect(
            self.inner_region(pixel_region, font_dimensions),
            None,
            false,
        );
        for (matrix, line) in
            self.iter_scrollback_lines_with_transform(*pixel_region, font_dimensions)
        {
            let line = line.borrow();
            if let Some(foreground_picture) = &line.foreground_picture {
                canvas.draw_picture(foreground_picture, Some(&matrix), None);
            }
        }
        canvas.restore();
    }

    pub fn has_transparency(&self) -> bool {
        let scroll_offset_lines = self.scroll_animation.position.floor() as isize;
        if self.scrollback_lines.is_empty() {
            return false;
        }
        self.scrollback_lines
            .iter_range(
                scroll_offset_lines..scroll_offset_lines + self.grid_size.height as isize + 1,
            )
            .flatten()
            .any(|line| line.borrow().has_transparency())
    }

    pub fn draw(
        &mut self,
        root_canvas: &Canvas,
        default_background: Color,
<<<<<<< HEAD
        font_dimensions: Dimensions,
    ) -> WindowDrawDetails {
        let pixel_region = self.pixel_region(font_dimensions);
=======
        grid_scale: GridScale,
        previous_floating_rects: &mut Vec<PixelRect<f32>>,
    ) -> WindowDrawDetails {
        let has_transparency = default_background.a() != 255 || self.has_transparency();

        let pixel_region_box = self.pixel_region(grid_scale);
        let pixel_region = to_skia_rect(&pixel_region_box);
        let transparent_floating = self.anchor_info.is_some() && has_transparency;

        if self.anchor_info.is_some()
            && settings.floating_shadow
            && !previous_floating_rects
                .iter()
                .any(|rect| rect.contains_box(&pixel_region_box))
        {
            root_canvas.save();
            let shadow_path = Path::rect(pixel_region, None);
            // We clip using the Difference op to make sure that the shadow isn't rendered inside
            // the window itself.
            root_canvas.clip_path(&shadow_path, Some(ClipOp::Difference), None);
            // The light angle is specified in degrees from the vertical, so we first convert them
            // to radians and then use sin/cos to get the y and z components of the light
            let light_angle_radians = settings.light_angle_degrees.to_radians();
            draw_shadow(
                root_canvas,
                &shadow_path,
                // Specifies how far from the root canvas the shadow casting rect is. We just use
                // the z component here to set it a constant distance away.
                Point3::new(0., 0., settings.floating_z_height),
                // Because we use the DIRECTIONAL_LIGHT shadow flag, this specifies the angle that
                // the light is coming from.
                Point3::new(0., -light_angle_radians.sin(), light_angle_radians.cos()),
                // This is roughly equal to the apparent radius of the light .
                5.,
                Color::from_argb((0.03 * 255.) as u8, 0, 0, 0),
                Color::from_argb((0.35 * 255.) as u8, 0, 0, 0),
                // Directional Light flag is necessary to make the shadow render consistently
                // across various sizes of floating windows. It effects how the light direction is
                // processed.
                Some(ShadowFlags::DIRECTIONAL_LIGHT),
            );
            root_canvas.restore();
            previous_floating_rects.push(pixel_region_box);
        }
>>>>>>> deb4dd52

        root_canvas.save();
        root_canvas.clip_rect(pixel_region, None, Some(false));

        let paint = Paint::default()
            .set_anti_alias(false)
            .set_color(Color::from_argb(255, 255, 255, default_background.a()))
            .set_blend_mode(if self.anchor_info.is_some() {
                BlendMode::SrcOver
            } else {
                BlendMode::Src
            })
            .to_owned();

        let save_layer_rec = SaveLayerRec::default().bounds(&pixel_region).paint(&paint);
        root_canvas.save_layer(&save_layer_rec);
<<<<<<< HEAD

        let mut background_paint = Paint::default();
        background_paint.set_blend_mode(BlendMode::Src);
        background_paint.set_alpha(default_background.a());
        let background_layer_rec = SaveLayerRec::default()
            .bounds(&pixel_region)
            .paint(&background_paint);

        root_canvas.save_layer(&background_layer_rec);
        root_canvas.clear(default_background.with_a(255));
        self.draw_background_surface(root_canvas, &pixel_region, font_dimensions);
        root_canvas.restore();
        self.draw_foreground_surface(root_canvas, &pixel_region, font_dimensions);
=======
        self.draw_surface(root_canvas, &pixel_region, grid_scale, default_background);
>>>>>>> deb4dd52
        root_canvas.restore();

        root_canvas.restore();

        WindowDrawDetails {
            id: self.id,
<<<<<<< HEAD
            region: pixel_region,
            floating_order: self.anchor_info.as_ref().map(|v| v.sort_order),
=======
            region: pixel_region_box,
>>>>>>> deb4dd52
        }
    }

    pub fn handle_window_draw_command(&mut self, draw_command: WindowDrawCommand) {
        match draw_command {
            WindowDrawCommand::Position {
                grid_position,
                grid_size,
                anchor_info,
                window_type,
            } => {
                tracy_zone!("position_cmd", 0);

                let new_grid_size: GridSize<u32> =
                    GridSize::<u64>::from(grid_size).try_cast().unwrap();
                let grid_position: GridPos<f32> =
                    GridPos::<f64>::from(grid_position).try_cast().unwrap();

                if self.grid_destination != grid_position {
                    if self.grid_start_position.x.abs() > f32::EPSILON
                        || self.grid_start_position.y.abs() > f32::EPSILON
                    {
                        self.position_t = 0.0; // Reset animation as we have a new destination.
                        self.grid_start_position = self.grid_current_position;
                    } else {
                        // We don't want to animate since the window is animating out of the start location,
                        // so we set t to 2.0 to stop animations.
                        self.position_t = 2.0;
                        self.grid_start_position = grid_position;
                    }
                    self.grid_destination = grid_position;
                }

                let height = new_grid_size.height as usize;
                self.actual_lines.resize(height, None);
                self.grid_size = new_grid_size;

                self.scrollback_lines.resize(2 * height, None);
                self.scrollback_lines.clone_from_iter(&self.actual_lines);
                self.scroll_delta = 0;

                if height != self.actual_lines.len() {
                    self.scroll_animation.reset();
                }

                self.anchor_info = anchor_info;
                self.window_type = window_type;

                if self.hidden {
                    self.hidden = false;
                    self.position_t = 2.0; // We don't want to animate since the window is becoming visible,
                                           // so we set t to 2.0 to stop animations.
                    self.grid_start_position = grid_position;
                    self.grid_destination = grid_position;
                }
            }
            WindowDrawCommand::DrawLine {
                row,
                line_fragments,
            } => {
                tracy_zone!("draw_line_cmd", 0);

                let mut line = Line {
                    line_fragments,
                    background_picture: None,
                    foreground_picture: None,
                    is_inferred_border: false,
                    blend: 0,
                    is_valid: false,
                };

                if self.viewport_margins.inferred {
                    let check_border = |fragment: &LineFragment, check: &dyn Fn(&str) -> bool| {
                        fragment.style.as_ref().map_or(false, |style| {
                            style.infos.last().map_or(false, |info| {
                                // The specification seems to indicate that kind should be UI and
                                // then we only need to test ui_name. But at least for FloatTitle,
                                // that is not the case, the kind is set to syntax and hi_name is
                                // set.
                                check(&info.ui_name) || check(&info.hi_name)
                            })
                        })
                    };

                    let float_border =
                        |s: &str| matches!(s, "FloatBorder" | "FloatTitle" | "FloatFooter");
                    let winbar = |s: &str| matches!(s, "WinBar" | "WinBarNC");

                    // Lines with purly border highlight groups are considered borders.
                    line.is_inferred_border = line
                        .line_fragments
                        .iter()
                        .map(|fragment| check_border(fragment, &float_border))
                        .all(|v| v);

                    // And also lines with a winbar highlight anywhere
                    line.is_inferred_border |= line
                        .line_fragments
                        .iter()
                        .map(|fragment| check_border(fragment, &winbar))
                        .any(|v| v)
                }

                self.actual_lines[row] = Some(Rc::new(RefCell::new(line)));
            }
            WindowDrawCommand::Scroll {
                top,
                bottom,
                left,
                right,
                rows,
                cols,
            } => {
                tracy_zone!("scroll_cmd", 0);
                if top == 0
                    && bottom == u64::from(self.grid_size.height)
                    && left == 0
                    && right == u64::from(self.grid_size.width)
                    && cols == 0
                {
                    self.actual_lines.rotate(rows as isize);
                }
            }
            WindowDrawCommand::Clear => {
                tracy_zone!("clear_cmd", 0);
                self.scroll_delta = 0;
                self.scrollback_lines
                    .iter_mut()
                    .for_each(|line| *line = None);
                self.scroll_animation.reset();
            }
            WindowDrawCommand::Show => {
                tracy_zone!("show_cmd", 0);
                if self.hidden {
                    self.hidden = false;
                    self.position_t = 2.0; // We don't want to animate since the window is becoming visible,
                                           // so we set t to 2.0 to stop animations.
                    self.grid_start_position = self.grid_destination;
                    self.scroll_animation.reset();
                }
            }
            WindowDrawCommand::Hide => {
                tracy_zone!("hide_cmd", 0);
                self.hidden = true;
            }
            WindowDrawCommand::Viewport { scroll_delta } => {
                log::trace!("Handling Viewport {}", self.id);
                self.scroll_delta = scroll_delta.round() as isize;
            }
            WindowDrawCommand::ViewportMargins { top, bottom, .. } => {
                self.viewport_margins = ViewportMargins {
                    top,
                    bottom,
                    inferred: false,
                }
            }
            _ => {}
        };
    }

    fn infer_viewport_margins(&mut self) {
        if self.viewport_margins.inferred {
            self.viewport_margins.top = self
                .actual_lines
                .iter()
                .take_while(|line| {
                    if let Some(line) = line {
                        line.borrow().is_inferred_border
                    } else {
                        false
                    }
                })
                .count() as u64;
            self.viewport_margins.bottom = (self.viewport_margins.top as usize
                ..self.actual_lines.len())
                .rev()
                .map(|i| self.actual_lines[i].as_ref())
                .take_while(|line| {
                    if let Some(line) = line {
                        line.borrow().is_inferred_border
                    } else {
                        false
                    }
                })
                .count() as u64;
        }
    }

    pub fn flush(&mut self, renderer_settings: &RendererSettings) {
        self.infer_viewport_margins();

        // If the borders are changed, reset the scrollback to only fit the inner view
        let inner_range = self.viewport_margins.top as isize
            ..(self.actual_lines.len() - self.viewport_margins.bottom as usize) as isize;
        let inner_size = inner_range.len();
        let inner_view = self.actual_lines.iter_range(inner_range);
        if inner_size != self.scrollback_lines.len() / 2 {
            self.scrollback_lines.resize(2 * inner_size, None);
            self.scrollback_lines.clone_from_iter(inner_view);
            self.scroll_delta = 0;
            self.scroll_animation.reset();
            return;
        }

        let scroll_delta = self.scroll_delta;
        self.scrollback_lines.rotate(scroll_delta);

        self.scrollback_lines.clone_from_iter(inner_view);

        if scroll_delta != 0 {
            let mut scroll_offset = self.scroll_animation.position;

            let max_delta = self.scrollback_lines.len() - self.grid_size.height as usize;
            log::trace!(
                "Scroll offset {scroll_offset}, delta {scroll_delta}, max_delta {max_delta}"
            );
            // Do a limited scroll with empty lines when scrolling far
            if scroll_delta.unsigned_abs() > max_delta {
                let far_lines = renderer_settings
                    .scroll_animation_far_lines
                    .min(self.actual_lines.len() as u32) as isize;

                scroll_offset = -(far_lines * scroll_delta.signum()) as f32;
                let empty_lines = if scroll_delta > 0 {
                    -far_lines..0
                } else {
                    self.actual_lines.len() as isize..self.actual_lines.len() as isize + far_lines
                };
                for i in empty_lines {
                    self.scrollback_lines[i] = None;
                }
            // And even when scrolling in steps, we can't let it drift too far, since the
            // buffer size is limited
            } else {
                scroll_offset -= scroll_delta as f32;
                scroll_offset = scroll_offset.clamp(-(max_delta as f32), max_delta as f32);
            }
            self.scroll_animation.position = scroll_offset;
            log::trace!("Current scroll {scroll_offset}");
        }
        self.scroll_delta = 0;
    }

    fn iter_border_lines(&self) -> impl Iterator<Item = (isize, &Rc<RefCell<Line>>)> {
        let top_border_indices = 0..self.viewport_margins.top as isize;
        let actual_line_count = self.actual_lines.len() as isize;
        let bottom_border_indices =
            actual_line_count - self.viewport_margins.bottom as isize..actual_line_count;
        let margins_inferred = self.viewport_margins.inferred;

        top_border_indices
            .chain(bottom_border_indices)
            .filter_map(move |i| {
                self.actual_lines[i].as_ref().and_then(|line| {
                    if !margins_inferred || line.borrow().is_inferred_border {
                        Some((i, line))
                    } else {
                        None
                    }
                })
            })
    }

    fn iter_scrollback_lines(&self) -> impl Iterator<Item = (isize, &Rc<RefCell<Line>>)> {
        let scroll_offset_lines = self.scroll_animation.position.floor();
        let scroll_offset_lines = scroll_offset_lines as isize;

        let line_indices = if !self.scrollback_lines.is_empty() {
            0..self.grid_size.height as isize + 1
        } else {
            0..0
        };
        let margins_inferred = self.viewport_margins.inferred;

        line_indices.filter_map(move |i| {
            self.scrollback_lines[scroll_offset_lines + i]
                .as_ref()
                .and_then(|line| {
                    if !margins_inferred || !line.borrow().is_inferred_border {
                        Some((i, line))
                    } else {
                        None
                    }
                })
        })
    }

    fn iter_lines(&self) -> impl Iterator<Item = (isize, &Rc<RefCell<Line>>)> {
        self.iter_border_lines().chain(self.iter_scrollback_lines())
    }

    pub fn get_smallest_blend_value(&self) -> Option<u8> {
        let height = self.grid_size.height as isize;
        if height == 0 {
            return None;
        }
        let mut smallest_blend_value: Option<u8> = None;

        for (_, line) in self.iter_lines() {
            let line = line.borrow();
            line.line_fragments.iter().for_each(|f| {
                if let Some(style) = &f.style {
                    smallest_blend_value =
                        Some(smallest_blend_value.map_or(style.blend, |v| v.min(style.blend)));
                }
            });
        }

        smallest_blend_value
    }

    pub fn prepare_lines(&mut self, grid_renderer: &mut GridRenderer) {
        let scroll_offset_lines = self.scroll_animation.position.floor() as isize;
        let height = self.grid_size.height as isize;
        if height == 0 {
            return;
        }
        let grid_scale = grid_renderer.grid_scale;

        let mut prepare_line = |line: &Rc<RefCell<Line>>| {
            let mut line = line.borrow_mut();
            if line.is_valid {
                return;
            }

            let mut recorder = PictureRecorder::new();

            let line_size = GridSize::new(self.grid_size.width, 1).cast() * grid_scale;
            let grid_rect = Rect::from_wh(line_size.width, line_size.height);
            let canvas = recorder.begin_recording(grid_rect, None);

            let mut blend = 0;
            let mut custom_background = false;

            for line_fragment in line.line_fragments.iter() {
                let LineFragment {
                    window_left,
                    width,
                    style,
                    ..
                } = line_fragment;
                let grid_position = (i32::try_from(*window_left).unwrap(), 0).into();
                let background_info = grid_renderer.draw_background(
                    canvas,
                    grid_position,
                    i32::try_from(*width).unwrap(),
                    style,
                );
                custom_background |= background_info.custom_color;
                blend = blend.min(style.as_ref().map_or(0, |s| s.blend));
            }
            let background_picture =
                custom_background.then_some(recorder.finish_recording_as_picture(None).unwrap());

            let canvas = recorder.begin_recording(grid_rect, None);
            let mut foreground_drawn = false;
            for line_fragment in &line.line_fragments {
                let LineFragment {
                    text,
                    window_left,
                    width,
                    style,
                } = line_fragment;
                let grid_position = (i32::try_from(*window_left).unwrap(), 0).into();

                foreground_drawn |= grid_renderer.draw_foreground(
                    canvas,
                    text,
                    grid_position,
                    i32::try_from(*width).unwrap(),
                    style,
                );
            }
            let foreground_picture =
                foreground_drawn.then_some(recorder.finish_recording_as_picture(None).unwrap());

            line.background_picture = background_picture;
            line.foreground_picture = foreground_picture;
            line.blend = blend;
            line.is_valid = true;
        };

        if !self.scrollback_lines.is_empty() {
            for line in self
                .scrollback_lines
                .iter_range_mut(scroll_offset_lines..scroll_offset_lines + height + 1)
                .flatten()
            {
                prepare_line(line)
            }
        }

        for line in self
            .actual_lines
            .iter_range_mut(0..self.viewport_margins.top as isize)
            .flatten()
        {
            prepare_line(line)
        }
        let actual_line_count = self.actual_lines.len() as isize;
        for line in self
            .actual_lines
            .iter_range_mut(
                actual_line_count - self.viewport_margins.bottom as isize..actual_line_count,
            )
            .flatten()
        {
            prepare_line(line)
        }
    }
}<|MERGE_RESOLUTION|>--- conflicted
+++ resolved
@@ -1,15 +1,12 @@
 use std::{cell::RefCell, rc::Rc, sync::Arc};
 
 use skia_safe::{
-<<<<<<< HEAD
     canvas::SaveLayerRec, scalar, BlendMode, Canvas, Color, Matrix, Paint, Picture,
     PictureRecorder, Point, Rect,
-=======
     canvas::SaveLayerRec,
     image_filters::blur,
     utils::shadow_utils::{draw_shadow, ShadowFlags},
     BlendMode, Canvas, ClipOp, Color, Matrix, Paint, Path, Picture, PictureRecorder, Point3, Rect,
->>>>>>> deb4dd52
 };
 
 use crate::{
@@ -108,12 +105,8 @@
 #[derive(Clone, Debug)]
 pub struct WindowDrawDetails {
     pub id: u64,
-<<<<<<< HEAD
-    pub region: Rect,
+    pub region: PixelRect<f32>,
     pub floating_order: Option<u64>,
-=======
-    pub region: PixelRect<f32>,
->>>>>>> deb4dd52
 }
 
 impl WindowDrawDetails {
@@ -174,7 +167,6 @@
             * grid_scale
     }
 
-<<<<<<< HEAD
     pub fn update_blend(&self, blend: u8) {
         for (_, line) in self.iter_lines() {
             let mut line = line.borrow_mut();
@@ -182,15 +174,8 @@
         }
     }
 
-    fn get_target_position(&self, outer_size: &Dimensions, padding_as_grid: &Rect) -> Point {
-        let destination = Point {
-            x: self.grid_destination.x + padding_as_grid.left,
-            y: self.grid_destination.y + padding_as_grid.top,
-        };
-=======
-    fn get_target_position(&self, grid_rect: &GridRect<f32>) -> GridPos<f32> {
+    fn get_target_position(&self, grid_rect: &GridRect<f32>) -> Point {
         let destination = self.grid_destination + grid_rect.min.to_vector();
->>>>>>> deb4dd52
 
         if self.anchor_info.is_none() {
             return destination;
@@ -259,11 +244,10 @@
         animating
     }
 
-<<<<<<< HEAD
     fn iter_scrollback_lines_with_transform(
         &self,
         pixel_region: Rect,
-        font_dimensions: Dimensions,
+        grid_scale: GridScale<f32>,
     ) -> impl Iterator<Item = (Matrix, &Rc<RefCell<Line>>)> {
         let scroll_offset_lines = self.scroll_animation.position.floor();
         let scroll_offset = scroll_offset_lines - self.scroll_animation.position;
@@ -296,72 +280,6 @@
             (matrix, line)
         })
     }
-=======
-    pub fn draw_surface(
-        &mut self,
-        canvas: &Canvas,
-        pixel_region: &Rect,
-        grid_scale: GridScale,
-        default_background: Color,
-    ) {
-        let scroll_offset_lines = self.scroll_animation.position.floor();
-        let scroll_offset = scroll_offset_lines - self.scroll_animation.position;
-        let scroll_offset_lines = scroll_offset_lines as isize;
-        let scroll_offset_pixels = (scroll_offset * grid_scale.0.height).round() as isize;
-        let line_height = grid_scale.0.height;
-        let mut has_transparency = false;
-
-        let lines: Vec<(Matrix, &Rc<RefCell<Line>>)> = if !self.scrollback_lines.is_empty() {
-            (0..self.grid_size.height as isize + 1)
-                .filter_map(|i| {
-                    self.scrollback_lines[scroll_offset_lines + i]
-                        .as_ref()
-                        .map(|line| (i, line))
-                })
-                .map(|(i, line)| {
-                    let mut matrix = Matrix::new_identity();
-                    matrix.set_translate((
-                        pixel_region.left(),
-                        pixel_region.top()
-                            + (scroll_offset_pixels
-                                + ((i + self.viewport_margins.top as isize)
-                                    * grid_scale.0.height as isize))
-                                as f32,
-                    ));
-                    (matrix, line)
-                })
-                .collect()
-        } else {
-            Vec::new()
-        };
-
-        let top_border_indices = 0..self.viewport_margins.top as isize;
-        let actual_line_count = self.actual_lines.len() as isize;
-        let bottom_border_indices =
-            actual_line_count - self.viewport_margins.bottom as isize..actual_line_count;
-        let margins_inferred = self.viewport_margins.inferred;
-
-        let border_lines: Vec<_> = top_border_indices
-            .chain(bottom_border_indices)
-            .filter_map(|i| {
-                self.actual_lines[i].as_ref().and_then(|line| {
-                    if !margins_inferred || line.borrow().is_inferred_border {
-                        Some((i, line))
-                    } else {
-                        None
-                    }
-                })
-            })
-            .map(|(i, line)| {
-                let mut matrix = Matrix::new_identity();
-                matrix.set_translate((
-                    pixel_region.left(),
-                    pixel_region.top() + (i * grid_scale.0.height as isize) as f32,
-                ));
-                (matrix, line)
-            })
-            .collect();
->>>>>>> deb4dd52
 
     /// Returns the rect containing the region of the window that does not have borders above and
     /// below it. Note: This does not take into account the borders on the left and the right of
@@ -469,11 +387,6 @@
         &mut self,
         root_canvas: &Canvas,
         default_background: Color,
-<<<<<<< HEAD
-        font_dimensions: Dimensions,
-    ) -> WindowDrawDetails {
-        let pixel_region = self.pixel_region(font_dimensions);
-=======
         grid_scale: GridScale,
         previous_floating_rects: &mut Vec<PixelRect<f32>>,
     ) -> WindowDrawDetails {
@@ -518,7 +431,6 @@
             root_canvas.restore();
             previous_floating_rects.push(pixel_region_box);
         }
->>>>>>> deb4dd52
 
         root_canvas.save();
         root_canvas.clip_rect(pixel_region, None, Some(false));
@@ -535,7 +447,6 @@
 
         let save_layer_rec = SaveLayerRec::default().bounds(&pixel_region).paint(&paint);
         root_canvas.save_layer(&save_layer_rec);
-<<<<<<< HEAD
 
         let mut background_paint = Paint::default();
         background_paint.set_blend_mode(BlendMode::Src);
@@ -549,21 +460,14 @@
         self.draw_background_surface(root_canvas, &pixel_region, font_dimensions);
         root_canvas.restore();
         self.draw_foreground_surface(root_canvas, &pixel_region, font_dimensions);
-=======
-        self.draw_surface(root_canvas, &pixel_region, grid_scale, default_background);
->>>>>>> deb4dd52
         root_canvas.restore();
 
         root_canvas.restore();
 
         WindowDrawDetails {
             id: self.id,
-<<<<<<< HEAD
-            region: pixel_region,
+            region: pixel_region_box,
             floating_order: self.anchor_info.as_ref().map(|v| v.sort_order),
-=======
-            region: pixel_region_box,
->>>>>>> deb4dd52
         }
     }
 
