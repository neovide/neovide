--- conflicted
+++ resolved
@@ -196,13 +196,8 @@
         let leading_spaces = text[..leading_space_bytes].chars().count();
         let trimmed = trimmed.trim_end();
         let adjustment = PixelVec::new(
-<<<<<<< HEAD
             leading_spaces as f32 * self.grid_scale.width(),
-            self.shaper.y_adjustment(),
-=======
-            leading_spaces as f32 * self.grid_scale.0.width,
             self.shaper.baseline_offset(),
->>>>>>> f5614523
         );
 
         if !trimmed.is_empty() {
