use std::sync::Arc;

use log::trace;

use palette::{named, Hsv, IntoColor, LinSrgba, Srgba, WithAlpha};
use parley::style::{FontStack, StyleProperty};
use vide::{Layer, Quad, Scene, Shaper};

use crate::{
    editor::{Colors, Style, UnderlineStyle},
    profiling::tracy_zone,
    renderer::RendererSettings,
    settings::*,
    units::{GridPos, GridScale, GridSize, PixelPos, PixelRect, PixelVec},
};

use super::fonts::font_options::FontOptions;

pub struct GridRenderer {
    pub shaper: Shaper,
    pub default_style: Arc<Style>,
    pub em_size: f32,
    pub grid_scale: GridScale,
    pub is_ready: bool,
}

/// Struct with named fields to be returned from draw_background
pub struct BackgroundInfo {
    pub custom_color: bool,
    // This should probably be used
    #[allow(unused)]
    pub transparent: bool,
}

impl GridRenderer {
    pub fn new(scale_factor: f64) -> Self {
        let mut shaper = Shaper::new();
        let default_style = Arc::new(Style::new(Colors::new(
            Some(named::WHITE.with_alpha(255).into()),
            Some(named::BLACK.with_alpha(255).into()),
            Some(named::GREY.with_alpha(255).into()),
        )));
        // let em_size = shaper.current_size();
        // let font_dimensions = shaper.font_base_dimensions();
        let em_size = 13.3333333;
        let font_dimensions = (8.205129, 17.0).into();
        shaper.push_default(StyleProperty::FontStack(FontStack::Source(
            "FiraCode Nerd Font",
        )));
        shaper.push_default(StyleProperty::FontSize(em_size));

        GridRenderer {
            shaper,
            default_style,
            em_size,
            grid_scale: GridScale::new(font_dimensions),
            is_ready: false,
        }
    }

    pub fn font_names(&self) -> Vec<String> {
        //self.shaper.font_names()
        Vec::new()
    }

    pub fn handle_scale_factor_update(&mut self, scale_factor: f64) {
        // self.shaper.update_scale_factor(scale_factor as f32);
        self.update_font_dimensions();
    }

    pub fn update_font(&mut self, guifont_setting: &str) {
        // self.shaper.update_font(guifont_setting);
        self.update_font_dimensions();
    }

    pub fn update_font_options(&mut self, options: FontOptions) {
        // self.shaper.update_font_options(options);
        self.update_font_dimensions();
    }

    pub fn update_linespace(&mut self, linespace_setting: f32) {
        // self.shaper.update_linespace(linespace_setting);
        self.update_font_dimensions();
    }

    fn update_font_dimensions(&mut self) {
        // TODO
        // self.em_size = self.shaper.current_size();
        // self.grid_scale = GridScale::new(self.shaper.font_base_dimensions());
        self.grid_scale = GridScale::new((10.0, 10.0).into());
        self.is_ready = true;
        trace!("Updated font dimensions: {:?}", self.grid_scale);
    }

    fn compute_text_region(&self, grid_position: GridPos<i32>, cell_width: i32) -> PixelRect<f32> {
        let pos = grid_position * self.grid_scale;
        let size = GridSize::new(cell_width, 1) * self.grid_scale;
        PixelRect::from_origin_and_size(pos, size)
    }

    pub fn get_default_background(&self) -> Srgba {
        self.default_style.colors.background.unwrap()
    }

    /// Draws a single background cell with the same style
    pub fn draw_background(
        &self,
        grid_position: GridPos<i32>,
        cell_width: i32,
        transform: PixelVec<f32>,
        style: &Option<Arc<Style>>,
        layer: &mut Layer,
    ) -> BackgroundInfo {
        tracy_zone!("draw_background");
        let debug = SETTINGS.get::<RendererSettings>().debug_renderer;
        if style.is_none() && !debug {
            return BackgroundInfo {
                custom_color: false,
                transparent: false,
            };
        }

        let region = self
            .compute_text_region(grid_position, cell_width)
            .translate(transform);
        let style = style.as_ref().unwrap_or(&self.default_style);

        let color: Srgba = if debug {
            Hsv::new(rand::random::<f32>() * 360.0, 0.3, 0.3).into_color()
        } else {
            style.background(&self.default_style.colors)
        }
        .with_alpha(if style.blend > 0 {
            (100 - style.blend) as f32 / 100.0
        } else {
            1.0
        });

        let custom_color = color != self.default_style.colors.background.unwrap();
        if custom_color {
            let quad = Quad::new(*region.min.as_untyped(), *region.size().as_untyped(), color);
            layer.add_quad(quad);
        }

        BackgroundInfo {
            custom_color,
            transparent: style.blend > 0,
        }
    }

    /// Draws some foreground text.
    /// Returns true if any text was actually drawn.
    pub fn draw_foreground(
        &mut self,
        text: &str,
        grid_position: GridPos<i32>,
        cell_width: i32,
        transform: PixelVec<f32>,
        style: &Option<Arc<Style>>,
        scene: &mut Scene,
    ) -> bool {
        tracy_zone!("draw_foreground");
        let pos = grid_position * self.grid_scale + transform;
        let size = GridSize::new(cell_width, 0) * self.grid_scale;
        let width = size.width;

        let style = style.as_ref().unwrap_or(&self.default_style);
        let mut drawn = false;

        // We don't want to clip text in the x position, only the y so we add a buffer of 1
        // character on either side of the region so that we clip vertically but not horizontally.
        let clip_position = (grid_position.x.saturating_sub(1), grid_position.y).into();
        let region = self.compute_text_region(clip_position, cell_width + 2);

<<<<<<< HEAD
        // TODO: Draw underline
        // if let Some(underline_style) = style.underline {
        //     let line_position = self.grid_scale.height() - self.shaper.underline_position();
        //     let p1 = pos + PixelVec::new(0.0, line_position);
        //     let p2 = pos + PixelVec::new(width, line_position);
        //
        //     self.draw_underline(canvas, style, underline_style, p1, p2);
        //     drawn = true;
        // }

        // canvas.save();
        // canvas.clip_rect(to_skia_rect(&region), None, Some(false));

        let color: Srgba = if SETTINGS.get::<RendererSettings>().debug_renderer {
            Hsv::new(rand::random::<f32>() * 360.0, 1.0, 1.0).into_color()
=======
        if let Some(underline_style) = style.underline {
            let stroke_size = self.shaper.stroke_size();
            let underline_position = self.shaper.underline_position();
            let p1 = pos + PixelVec::new(0.0, underline_position);
            let p2 = pos + PixelVec::new(width, underline_position);

            self.draw_underline(canvas, style, underline_style, stroke_size, p1, p2);
            drawn = true;
        }

        canvas.save();
        canvas.clip_rect(to_skia_rect(&region), None, Some(false));

        let mut paint = Paint::default();
        paint.set_anti_alias(false);
        paint.set_blend_mode(BlendMode::SrcOver);

        if SETTINGS.get::<RendererSettings>().debug_renderer {
            let random_hsv: HSV = (rand::random::<f32>() * 360.0, 1.0, 1.0).into();
            let random_color = random_hsv.to_color(255);
            paint.set_color(random_color);
>>>>>>> ee3329ab
        } else {
            style.foreground(&self.default_style.colors)
        };

        // There's a lot of overhead for empty blobs in Skia, for some reason they never hit the
        // cache, so trim all the spaces
        let trimmed = text.trim_start();
        let leading_space_bytes = text.len() - trimmed.len();
        let leading_spaces = text[..leading_space_bytes].chars().count();
        let trimmed = trimmed.trim_end();
        // TODO:
        // let y_adjustment = self.shaper.y_adjustment;
        let y_adjustment = self.em_size;
        let adjustment = PixelVec::new(
            leading_spaces as f32 * self.grid_scale.width(),
            y_adjustment,
        );

        if !trimmed.is_empty() {
            tracy_zone!("draw_text_blob");
            let pos = pos + adjustment;
            // TODO: The text is not in linear srgba for some reason
            //let color: LinSrgba = color.into_color();
            let layout = self.shaper.layout_with(trimmed, |builder| {
                builder.push_default(&StyleProperty::Brush(color));
            });
            scene.add_text_layout(layout, pos.cast());
            //canvas.draw_text_blob(blob, to_skia_point(pos + adjustment), &paint);
            drawn = true;
        }

        // if style.strikethrough {
        //     let line_position = region.center().y;
        //     paint.set_color(style.special(&self.default_style.colors).to_color());
        //     canvas.draw_line(
        //         (pos.x, line_position),
        //         (pos.x + width, line_position),
        //         &paint,
        //     );
        //     drawn = true;
        // }

        drawn
    }

    fn draw_underline(
        &self,
        style: &Arc<Style>,
        underline_style: UnderlineStyle,
        stroke_size: f32,
        p1: PixelPos<f32>,
        p2: PixelPos<f32>,
    ) {
<<<<<<< HEAD
        // tracy_zone!("draw_underline");
        // canvas.save();
        //
        // let mut underline_paint = Paint::default();
        // underline_paint.set_anti_alias(false);
        // underline_paint.set_blend_mode(BlendMode::SrcOver);
        // let underline_stroke_scale = SETTINGS.get::<RendererSettings>().underline_stroke_scale;
        // // If the stroke width is less than one, clamp it to one otherwise we get nasty aliasing
        // // issues
        // let stroke_width = (self.shaper.current_size() * underline_stroke_scale / 10.).max(1.);
        //
        // underline_paint
        //     .set_color(style.special(&self.default_style.colors).to_color())
        //     .set_stroke_width(stroke_width);
        //
        // match underline_style {
        //     UnderlineStyle::Underline => {
        //         underline_paint.set_path_effect(None);
        //         canvas.draw_line(to_skia_point(p1), to_skia_point(p2), &underline_paint);
        //     }
        //     UnderlineStyle::UnderDouble => {
        //         underline_paint.set_path_effect(None);
        //         canvas.draw_line(to_skia_point(p1), to_skia_point(p2), &underline_paint);
        //         let p1 = (p1.x, p1.y - 2.);
        //         let p2 = (p2.x, p2.y - 2.);
        //         canvas.draw_line(p1, p2, &underline_paint);
        //     }
        //     UnderlineStyle::UnderCurl => {
        //         let p1 = (p1.x, p1.y - 3. + stroke_width);
        //         let p2 = (p2.x, p2.y - 3. + stroke_width);
        //         underline_paint
        //             .set_path_effect(None)
        //             .set_anti_alias(true)
        //             .set_style(skia_safe::paint::Style::Stroke);
        //         let mut path = Path::default();
        //         path.move_to(p1);
        //         let mut i = p1.0;
        //         let mut sin = -2. * stroke_width;
        //         let increment = self.grid_scale.width() / 2.;
        //         while i < p2.0 {
        //             sin *= -1.;
        //             i += increment;
        //             path.quad_to((i - (increment / 2.), p1.1 + sin), (i, p1.1));
        //         }
        //         canvas.draw_path(&path, &underline_paint);
        //     }
        //     UnderlineStyle::UnderDash => {
        //         underline_paint.set_path_effect(dash_path_effect::new(
        //             &[6.0 * stroke_width, 2.0 * stroke_width],
        //             0.0,
        //         ));
        //         canvas.draw_line(to_skia_point(p1), to_skia_point(p2), &underline_paint);
        //     }
        //     UnderlineStyle::UnderDot => {
        //         underline_paint.set_path_effect(dash_path_effect::new(
        //             &[1.0 * stroke_width, 1.0 * stroke_width],
        //             0.0,
        //         ));
        //         canvas.draw_line(to_skia_point(p1), to_skia_point(p2), &underline_paint);
        //     }
        // }
        //
        // canvas.restore();
=======
        tracy_zone!("draw_underline");
        canvas.save();

        let mut underline_paint = Paint::default();
        underline_paint.set_anti_alias(false);
        underline_paint.set_blend_mode(BlendMode::SrcOver);
        let underline_stroke_scale = SETTINGS.get::<RendererSettings>().underline_stroke_scale;
        // clamp to 1 and round to avoid aliasing issues
        let stroke_width = (stroke_size * underline_stroke_scale).max(1.).round();

        // offset y by width / 2 to align the *top* of the underline with p1 and p2
        // also round to avoid aliasing issues
        let p1 = (p1.x.round(), (p1.y + stroke_width / 2.).round());
        let p2 = (p2.x.round(), (p2.y + stroke_width / 2.).round());

        underline_paint
            .set_color(style.special(&self.default_style.colors).to_color())
            .set_stroke_width(stroke_width);

        match underline_style {
            UnderlineStyle::Underline => {
                underline_paint.set_path_effect(None);
                canvas.draw_line(p1, p2, &underline_paint);
            }
            UnderlineStyle::UnderDouble => {
                underline_paint.set_path_effect(None);
                canvas.draw_line(p1, p2, &underline_paint);
                let p1 = (p1.0, p1.1 + 2. * stroke_width);
                let p2 = (p2.0, p2.1 + 2. * stroke_width);
                canvas.draw_line(p1, p2, &underline_paint);
            }
            UnderlineStyle::UnderCurl => {
                let p1 = (p1.0, p1.1 + stroke_width);
                let p2 = (p2.0, p2.1 + stroke_width);
                underline_paint
                    .set_path_effect(None)
                    .set_anti_alias(true)
                    .set_style(skia_safe::paint::Style::Stroke);
                let mut path = Path::default();
                path.move_to(p1);
                let mut sin = -2. * stroke_width;
                let dx = self.grid_scale.width() / 2.;
                let count = ((p2.0 - p1.0) / dx).round();
                let dy = (p2.1 - p1.1) / count;
                for _ in 0..(count as i32) {
                    sin *= -1.;
                    path.r_quad_to((dx / 2., sin), (dx, dy));
                }
                canvas.draw_path(&path, &underline_paint);
            }
            UnderlineStyle::UnderDash => {
                underline_paint.set_path_effect(dash_path_effect::new(
                    &[6.0 * stroke_width, 2.0 * stroke_width],
                    0.0,
                ));
                canvas.draw_line(p1, p2, &underline_paint);
            }
            UnderlineStyle::UnderDot => {
                underline_paint.set_path_effect(dash_path_effect::new(
                    &[1.0 * stroke_width, 1.0 * stroke_width],
                    0.0,
                ));
                canvas.draw_line(p1, p2, &underline_paint);
            }
        }

        canvas.restore();
>>>>>>> ee3329ab
    }
}<|MERGE_RESOLUTION|>--- conflicted
+++ resolved
@@ -172,45 +172,19 @@
         let clip_position = (grid_position.x.saturating_sub(1), grid_position.y).into();
         let region = self.compute_text_region(clip_position, cell_width + 2);
 
-<<<<<<< HEAD
         // TODO: Draw underline
         // if let Some(underline_style) = style.underline {
-        //     let line_position = self.grid_scale.height() - self.shaper.underline_position();
-        //     let p1 = pos + PixelVec::new(0.0, line_position);
-        //     let p2 = pos + PixelVec::new(width, line_position);
-        //
-        //     self.draw_underline(canvas, style, underline_style, p1, p2);
+        //     let stroke_size = self.shaper.stroke_size();
+        //     let underline_position = self.shaper.underline_position();
+        //     let p1 = pos + PixelVec::new(0.0, underline_position);
+        //     let p2 = pos + PixelVec::new(width, underline_position);
+        //
+        //     self.draw_underline(canvas, style, underline_style, stroke_size, p1, p2);
         //     drawn = true;
         // }
 
-        // canvas.save();
-        // canvas.clip_rect(to_skia_rect(&region), None, Some(false));
-
         let color: Srgba = if SETTINGS.get::<RendererSettings>().debug_renderer {
             Hsv::new(rand::random::<f32>() * 360.0, 1.0, 1.0).into_color()
-=======
-        if let Some(underline_style) = style.underline {
-            let stroke_size = self.shaper.stroke_size();
-            let underline_position = self.shaper.underline_position();
-            let p1 = pos + PixelVec::new(0.0, underline_position);
-            let p2 = pos + PixelVec::new(width, underline_position);
-
-            self.draw_underline(canvas, style, underline_style, stroke_size, p1, p2);
-            drawn = true;
-        }
-
-        canvas.save();
-        canvas.clip_rect(to_skia_rect(&region), None, Some(false));
-
-        let mut paint = Paint::default();
-        paint.set_anti_alias(false);
-        paint.set_blend_mode(BlendMode::SrcOver);
-
-        if SETTINGS.get::<RendererSettings>().debug_renderer {
-            let random_hsv: HSV = (rand::random::<f32>() * 360.0, 1.0, 1.0).into();
-            let random_color = random_hsv.to_color(255);
-            paint.set_color(random_color);
->>>>>>> ee3329ab
         } else {
             style.foreground(&self.default_style.colors)
         };
@@ -264,7 +238,6 @@
         p1: PixelPos<f32>,
         p2: PixelPos<f32>,
     ) {
-<<<<<<< HEAD
         // tracy_zone!("draw_underline");
         // canvas.save();
         //
@@ -272,9 +245,13 @@
         // underline_paint.set_anti_alias(false);
         // underline_paint.set_blend_mode(BlendMode::SrcOver);
         // let underline_stroke_scale = SETTINGS.get::<RendererSettings>().underline_stroke_scale;
-        // // If the stroke width is less than one, clamp it to one otherwise we get nasty aliasing
-        // // issues
-        // let stroke_width = (self.shaper.current_size() * underline_stroke_scale / 10.).max(1.);
+        // // clamp to 1 and round to avoid aliasing issues
+        // let stroke_width = (stroke_size * underline_stroke_scale).max(1.).round();
+        //
+        // // offset y by width / 2 to align the *top* of the underline with p1 and p2
+        // // also round to avoid aliasing issues
+        // let p1 = (p1.x.round(), (p1.y + stroke_width / 2.).round());
+        // let p2 = (p2.x.round(), (p2.y + stroke_width / 2.).round());
         //
         // underline_paint
         //     .set_color(style.special(&self.default_style.colors).to_color())
@@ -283,31 +260,31 @@
         // match underline_style {
         //     UnderlineStyle::Underline => {
         //         underline_paint.set_path_effect(None);
-        //         canvas.draw_line(to_skia_point(p1), to_skia_point(p2), &underline_paint);
+        //         canvas.draw_line(p1, p2, &underline_paint);
         //     }
         //     UnderlineStyle::UnderDouble => {
         //         underline_paint.set_path_effect(None);
-        //         canvas.draw_line(to_skia_point(p1), to_skia_point(p2), &underline_paint);
-        //         let p1 = (p1.x, p1.y - 2.);
-        //         let p2 = (p2.x, p2.y - 2.);
+        //         canvas.draw_line(p1, p2, &underline_paint);
+        //         let p1 = (p1.0, p1.1 + 2. * stroke_width);
+        //         let p2 = (p2.0, p2.1 + 2. * stroke_width);
         //         canvas.draw_line(p1, p2, &underline_paint);
         //     }
         //     UnderlineStyle::UnderCurl => {
-        //         let p1 = (p1.x, p1.y - 3. + stroke_width);
-        //         let p2 = (p2.x, p2.y - 3. + stroke_width);
+        //         let p1 = (p1.0, p1.1 + stroke_width);
+        //         let p2 = (p2.0, p2.1 + stroke_width);
         //         underline_paint
         //             .set_path_effect(None)
         //             .set_anti_alias(true)
         //             .set_style(skia_safe::paint::Style::Stroke);
         //         let mut path = Path::default();
         //         path.move_to(p1);
-        //         let mut i = p1.0;
         //         let mut sin = -2. * stroke_width;
-        //         let increment = self.grid_scale.width() / 2.;
-        //         while i < p2.0 {
+        //         let dx = self.grid_scale.width() / 2.;
+        //         let count = ((p2.0 - p1.0) / dx).round();
+        //         let dy = (p2.1 - p1.1) / count;
+        //         for _ in 0..(count as i32) {
         //             sin *= -1.;
-        //             i += increment;
-        //             path.quad_to((i - (increment / 2.), p1.1 + sin), (i, p1.1));
+        //             path.r_quad_to((dx / 2., sin), (dx, dy));
         //         }
         //         canvas.draw_path(&path, &underline_paint);
         //     }
@@ -316,86 +293,17 @@
         //             &[6.0 * stroke_width, 2.0 * stroke_width],
         //             0.0,
         //         ));
-        //         canvas.draw_line(to_skia_point(p1), to_skia_point(p2), &underline_paint);
+        //         canvas.draw_line(p1, p2, &underline_paint);
         //     }
         //     UnderlineStyle::UnderDot => {
         //         underline_paint.set_path_effect(dash_path_effect::new(
         //             &[1.0 * stroke_width, 1.0 * stroke_width],
         //             0.0,
         //         ));
-        //         canvas.draw_line(to_skia_point(p1), to_skia_point(p2), &underline_paint);
+        //         canvas.draw_line(p1, p2, &underline_paint);
         //     }
         // }
         //
         // canvas.restore();
-=======
-        tracy_zone!("draw_underline");
-        canvas.save();
-
-        let mut underline_paint = Paint::default();
-        underline_paint.set_anti_alias(false);
-        underline_paint.set_blend_mode(BlendMode::SrcOver);
-        let underline_stroke_scale = SETTINGS.get::<RendererSettings>().underline_stroke_scale;
-        // clamp to 1 and round to avoid aliasing issues
-        let stroke_width = (stroke_size * underline_stroke_scale).max(1.).round();
-
-        // offset y by width / 2 to align the *top* of the underline with p1 and p2
-        // also round to avoid aliasing issues
-        let p1 = (p1.x.round(), (p1.y + stroke_width / 2.).round());
-        let p2 = (p2.x.round(), (p2.y + stroke_width / 2.).round());
-
-        underline_paint
-            .set_color(style.special(&self.default_style.colors).to_color())
-            .set_stroke_width(stroke_width);
-
-        match underline_style {
-            UnderlineStyle::Underline => {
-                underline_paint.set_path_effect(None);
-                canvas.draw_line(p1, p2, &underline_paint);
-            }
-            UnderlineStyle::UnderDouble => {
-                underline_paint.set_path_effect(None);
-                canvas.draw_line(p1, p2, &underline_paint);
-                let p1 = (p1.0, p1.1 + 2. * stroke_width);
-                let p2 = (p2.0, p2.1 + 2. * stroke_width);
-                canvas.draw_line(p1, p2, &underline_paint);
-            }
-            UnderlineStyle::UnderCurl => {
-                let p1 = (p1.0, p1.1 + stroke_width);
-                let p2 = (p2.0, p2.1 + stroke_width);
-                underline_paint
-                    .set_path_effect(None)
-                    .set_anti_alias(true)
-                    .set_style(skia_safe::paint::Style::Stroke);
-                let mut path = Path::default();
-                path.move_to(p1);
-                let mut sin = -2. * stroke_width;
-                let dx = self.grid_scale.width() / 2.;
-                let count = ((p2.0 - p1.0) / dx).round();
-                let dy = (p2.1 - p1.1) / count;
-                for _ in 0..(count as i32) {
-                    sin *= -1.;
-                    path.r_quad_to((dx / 2., sin), (dx, dy));
-                }
-                canvas.draw_path(&path, &underline_paint);
-            }
-            UnderlineStyle::UnderDash => {
-                underline_paint.set_path_effect(dash_path_effect::new(
-                    &[6.0 * stroke_width, 2.0 * stroke_width],
-                    0.0,
-                ));
-                canvas.draw_line(p1, p2, &underline_paint);
-            }
-            UnderlineStyle::UnderDot => {
-                underline_paint.set_path_effect(dash_path_effect::new(
-                    &[1.0 * stroke_width, 1.0 * stroke_width],
-                    0.0,
-                ));
-                canvas.draw_line(p1, p2, &underline_paint);
-            }
-        }
-
-        canvas.restore();
->>>>>>> ee3329ab
     }
 }