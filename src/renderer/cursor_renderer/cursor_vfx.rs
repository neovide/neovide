use log::error;
use nvim_rs::Value;

use crate::{
    editor::Cursor,
    renderer::cursor_renderer::CursorSettings,
    renderer::{animation_utils::*, grid_renderer::GridRenderer},
    settings::*,
    units::{GridSize, PixelPos, PixelSize, PixelVec},
};

pub trait CursorVfx {
    fn update(
        &mut self,
        settings: &CursorSettings,
        current_cursor_destination: PixelPos<f32>,
        cursor_dimensions: PixelSize<f32>,
        immediate_movement: bool,
        dt: f32,
    ) -> bool;
    fn restart(&mut self, position: PixelPos<f32>);
    fn render(&self, settings: &CursorSettings, grid_renderer: &mut GridRenderer, cursor: &Cursor);
}

#[derive(Clone, Debug, Eq, PartialEq)]
pub enum HighlightMode {
    SonicBoom,
    Ripple,
    Wireframe,
}

#[derive(Clone, Debug, Eq, PartialEq)]
pub enum TrailMode {
    Railgun,
    Torpedo,
    PixieDust,
}

#[derive(Clone, Debug, Eq, PartialEq)]
pub enum VfxMode {
    Highlight(HighlightMode),
    Trail(TrailMode),
    Disabled,
}

impl ParseFromValue for VfxMode {
    fn parse_from_value(&mut self, value: Value) {
        if value.is_str() {
            *self = match value.as_str().unwrap() {
                "sonicboom" => VfxMode::Highlight(HighlightMode::SonicBoom),
                "ripple" => VfxMode::Highlight(HighlightMode::Ripple),
                "wireframe" => VfxMode::Highlight(HighlightMode::Wireframe),
                "railgun" => VfxMode::Trail(TrailMode::Railgun),
                "torpedo" => VfxMode::Trail(TrailMode::Torpedo),
                "pixiedust" => VfxMode::Trail(TrailMode::PixieDust),
                "" => VfxMode::Disabled,
                value => {
                    error!("Expected a VfxMode name, but received {:?}", value);
                    return;
                }
            };
        } else {
            error!("Expected a VfxMode string, but received {:?}", value);
        }
    }
}

impl From<VfxMode> for Value {
    fn from(mode: VfxMode) -> Self {
        match mode {
            VfxMode::Highlight(HighlightMode::SonicBoom) => Value::from("sonicboom"),
            VfxMode::Highlight(HighlightMode::Ripple) => Value::from("ripple"),
            VfxMode::Highlight(HighlightMode::Wireframe) => Value::from("wireframe"),
            VfxMode::Trail(TrailMode::Railgun) => Value::from("railgun"),
            VfxMode::Trail(TrailMode::Torpedo) => Value::from("torpedo"),
            VfxMode::Trail(TrailMode::PixieDust) => Value::from("pixiedust"),
            VfxMode::Disabled => Value::from(""),
        }
    }
}

pub fn new_cursor_vfx(mode: &VfxMode) -> Option<Box<dyn CursorVfx>> {
    match mode {
        VfxMode::Highlight(mode) => Some(Box::new(PointHighlight::new(mode))),
        VfxMode::Trail(mode) => Some(Box::new(ParticleTrail::new(mode))),
        VfxMode::Disabled => None,
    }
}

pub struct PointHighlight {
    t: f32,
    center_position: PixelPos<f32>,
    mode: HighlightMode,
}

impl PointHighlight {
    pub fn new(mode: &HighlightMode) -> PointHighlight {
        PointHighlight {
            t: 0.0,
            center_position: PixelPos::new(0.0, 0.0),
            mode: mode.clone(),
        }
    }
}

impl CursorVfx for PointHighlight {
    fn update(
        &mut self,
        _settings: &CursorSettings,
        _current_cursor_destination: PixelPos<f32>,
        _cursor_dimensions: PixelSize<f32>,
        _immediate_movement: bool,
        dt: f32,
    ) -> bool {
        self.t = (self.t + dt * 5.0).min(1.0); // TODO - speed config
        self.t < 1.0
    }

    fn restart(&mut self, position: PixelPos<f32>) {
        self.t = 0.0;
        self.center_position = position;
    }

<<<<<<< HEAD
    fn render(&self, settings: &CursorSettings, grid_renderer: &mut GridRenderer, cursor: &Cursor) {
        // if (self.t - 1.0).abs() < f32::EPSILON {
        //     return;
        // }
        //
        // let mut paint = Paint::new(skia_safe::colors::WHITE, None);
        // paint.set_blend_mode(BlendMode::SrcOver);
        //
        // let colors = &grid_renderer.default_style.colors;
        // let base_color: Color = cursor.background(colors).to_color();
        // let alpha = ease(ease_in_quad, settings.vfx_opacity, 0.0, self.t) as u8;
        // let color = Color::from_argb(alpha, base_color.r(), base_color.g(), base_color.b());
        //
        // paint.set_color(color);
        //
        // let cursor_height = grid_renderer.grid_scale.0.height;
        // let size = 3.0 * cursor_height;
        // let radius = self.t * size;
        // let hr = radius * 0.5;
        // let rect = Rect::from_xywh(
        //     self.center_position.x - hr,
        //     self.center_position.y - hr,
        //     radius,
        //     radius,
        // );
        //
        // match self.mode {
        //     HighlightMode::SonicBoom => {
        //         canvas.draw_oval(rect, &paint);
        //     }
        //     HighlightMode::Ripple => {
        //         paint.set_style(Style::Stroke);
        //         paint.set_stroke_width(cursor_height * 0.2);
        //         canvas.draw_oval(rect, &paint);
        //     }
        //     HighlightMode::Wireframe => {
        //         paint.set_style(Style::Stroke);
        //         paint.set_stroke_width(cursor_height * 0.2);
        //         canvas.draw_rect(rect, &paint);
        //     }
        // }
=======
    fn render(
        &self,
        settings: &CursorSettings,
        canvas: &Canvas,
        grid_renderer: &mut GridRenderer,
        cursor: &Cursor,
    ) {
        if (self.t - 1.0).abs() < f32::EPSILON {
            return;
        }

        let mut paint = Paint::new(skia_safe::colors::WHITE, None);
        paint.set_blend_mode(BlendMode::SrcOver);

        let colors = &grid_renderer.default_style.colors;
        let base_color: Color = cursor.background(colors).to_color();
        let alpha = ease(ease_in_quad, settings.vfx_opacity, 0.0, self.t) as u8;
        let color = Color::from_argb(alpha, base_color.r(), base_color.g(), base_color.b());

        paint.set_color(color);

        let cursor_height = grid_renderer.grid_scale.height();
        let size = 3.0 * cursor_height;
        let radius = self.t * size;
        let hr = radius * 0.5;
        let rect = Rect::from_xywh(
            self.center_position.x - hr,
            self.center_position.y - hr,
            radius,
            radius,
        );

        match self.mode {
            HighlightMode::SonicBoom => {
                canvas.draw_oval(rect, &paint);
            }
            HighlightMode::Ripple => {
                paint.set_style(Style::Stroke);
                paint.set_stroke_width(cursor_height * 0.2);
                canvas.draw_oval(rect, &paint);
            }
            HighlightMode::Wireframe => {
                paint.set_style(Style::Stroke);
                paint.set_stroke_width(cursor_height * 0.2);
                canvas.draw_rect(rect, &paint);
            }
        }
>>>>>>> 72cd7d99
    }
}

#[derive(Clone)]
struct ParticleData {
    pos: PixelPos<f32>,
    speed: PixelVec<f32>,
    rotation_speed: f32,
    lifetime: f32,
}

pub struct ParticleTrail {
    particles: Vec<ParticleData>,
    previous_cursor_dest: PixelPos<f32>,
    trail_mode: TrailMode,
    rng: RngState,
}

impl ParticleTrail {
    pub fn new(trail_mode: &TrailMode) -> ParticleTrail {
        ParticleTrail {
            particles: vec![],
            previous_cursor_dest: PixelPos::new(0.0, 0.0),
            trail_mode: trail_mode.clone(),
            rng: RngState::new(),
        }
    }

    fn add_particle(
        &mut self,
        pos: PixelPos<f32>,
        speed: PixelVec<f32>,
        rotation_speed: f32,
        lifetime: f32,
    ) {
        self.particles.push(ParticleData {
            pos,
            speed,
            rotation_speed,
            lifetime,
        });
    }

    // Note this method doesn't keep particles in order
    fn remove_particle(&mut self, idx: usize) {
        self.particles[idx] = self.particles[self.particles.len() - 1].clone();
        self.particles.pop();
    }
}

impl CursorVfx for ParticleTrail {
    fn update(
        &mut self,
        settings: &CursorSettings,
        current_cursor_dest: PixelPos<f32>,
        cursor_dimensions: PixelSize<f32>,
        immediate_movement: bool,
        dt: f32,
    ) -> bool {
        // Update lifetimes and remove dead particles
        let mut i = 0;
        while i < self.particles.len() {
            let particle: &mut ParticleData = &mut self.particles[i];
            particle.lifetime -= dt;
            if particle.lifetime <= 0.0 {
                self.remove_particle(i);
            } else {
                i += 1;
            }
        }

        // Update particle positions
        for i in 0..self.particles.len() {
            let particle = &mut self.particles[i];
            particle.pos += particle.speed * dt;
            particle.speed = rotate_vec(particle.speed, dt * particle.rotation_speed);
        }

        // Spawn new particles
        if current_cursor_dest != self.previous_cursor_dest {
            if !immediate_movement {
                let travel = current_cursor_dest - self.previous_cursor_dest;
                let travel_distance = travel.length();

                // Increase amount of particles when cursor travels further
                let particle_count = ((travel_distance / cursor_dimensions.height).powf(1.5)
                    * settings.vfx_particle_density
                    * 0.01) as usize;

                let prev_p = self.previous_cursor_dest;

                for i in 0..particle_count {
                    let t = i as f32 / (particle_count as f32);

                    let speed = match self.trail_mode {
                        TrailMode::Railgun => {
                            let phase = t / std::f32::consts::PI
                                * settings.vfx_particle_phase
                                * (travel_distance / cursor_dimensions.height);
                            PixelVec::new(phase.sin(), phase.cos())
                                * 2.0
                                * settings.vfx_particle_speed
                        }
                        TrailMode::Torpedo => {
                            let travel_dir = travel.normalize();
                            let particle_dir = self.rng.rand_dir_normalized() - travel_dir * 1.5;
                            particle_dir.normalize() * settings.vfx_particle_speed
                        }
                        TrailMode::PixieDust => {
                            let base_dir = self.rng.rand_dir_normalized();
                            let dir = PixelVec::new(base_dir.x * 0.5, 0.4 + base_dir.y.abs());
                            dir * 3.0 * settings.vfx_particle_speed
                        }
                    };

                    // Distribute particles along the travel distance
                    let pos = match self.trail_mode {
                        TrailMode::Railgun => prev_p + travel * t,
                        TrailMode::PixieDust | TrailMode::Torpedo => {
                            prev_p
                                + travel * self.rng.next_f32()
                                + PixelVec::new(0.0, cursor_dimensions.height * 0.5)
                        }
                    };

                    let rotation_speed = match self.trail_mode {
                        TrailMode::Railgun => std::f32::consts::PI * settings.vfx_particle_curl,
                        TrailMode::PixieDust | TrailMode::Torpedo => {
                            (self.rng.next_f32() - 0.5)
                                * std::f32::consts::FRAC_PI_2
                                * settings.vfx_particle_curl
                        }
                    };

                    self.add_particle(
                        pos,
                        speed,
                        rotation_speed,
                        t * settings.vfx_particle_lifetime,
                    );
                }
            }

            self.previous_cursor_dest = current_cursor_dest;
        }

        // Keep animating as long as there are particles alive
        !self.particles.is_empty()
    }

    fn restart(&mut self, _position: PixelPos<f32>) {}

<<<<<<< HEAD
    fn render(&self, settings: &CursorSettings, grid_renderer: &mut GridRenderer, cursor: &Cursor) {
        // let mut paint = Paint::new(skia_safe::colors::WHITE, None);
        // let font_dimensions = grid_renderer.grid_scale.0;
        // match self.trail_mode {
        //     TrailMode::Torpedo | TrailMode::Railgun => {
        //         paint.set_style(Style::Stroke);
        //         paint.set_stroke_width(font_dimensions.height * 0.2);
        //     }
        //     _ => {}
        // }
        //
        // let colors = &grid_renderer.default_style.colors;
        // let base_color: Color = cursor.background(colors).to_color();
        //
        // paint.set_blend_mode(BlendMode::SrcOver);
        //
        // self.particles.iter().for_each(|particle| {
        //     let lifetime = particle.lifetime / settings.vfx_particle_lifetime;
        //     let alpha = (lifetime * settings.vfx_opacity) as u8;
        //     let color = Color::from_argb(alpha, base_color.r(), base_color.g(), base_color.b());
        //     paint.set_color(color);
        //
        //     let radius = match self.trail_mode {
        //         TrailMode::Torpedo | TrailMode::Railgun => font_dimensions.width * 0.5 * lifetime,
        //         TrailMode::PixieDust => font_dimensions.width * 0.2,
        //     };
        //
        //     let hr = radius * 0.5;
        //     let rect = Rect::from_xywh(particle.pos.x - hr, particle.pos.y - hr, radius, radius);
        //
        //     match self.trail_mode {
        //         TrailMode::Torpedo | TrailMode::Railgun => {
        //             canvas.draw_oval(rect, &paint);
        //         }
        //         TrailMode::PixieDust => {
        //             canvas.draw_rect(rect, &paint);
        //         }
        //     }
        // });
=======
    fn render(
        &self,
        settings: &CursorSettings,
        canvas: &Canvas,
        grid_renderer: &mut GridRenderer,
        cursor: &Cursor,
    ) {
        let mut paint = Paint::new(skia_safe::colors::WHITE, None);
        let font_dimensions = GridSize::new(1.0, 1.0) * grid_renderer.grid_scale;
        match self.trail_mode {
            TrailMode::Torpedo | TrailMode::Railgun => {
                paint.set_style(Style::Stroke);
                paint.set_stroke_width(font_dimensions.height * 0.2);
            }
            _ => {}
        }

        let colors = &grid_renderer.default_style.colors;
        let base_color: Color = cursor.background(colors).to_color();

        paint.set_blend_mode(BlendMode::SrcOver);

        self.particles.iter().for_each(|particle| {
            let lifetime = particle.lifetime / settings.vfx_particle_lifetime;
            let alpha = (lifetime * settings.vfx_opacity) as u8;
            let color = Color::from_argb(alpha, base_color.r(), base_color.g(), base_color.b());
            paint.set_color(color);

            let radius = match self.trail_mode {
                TrailMode::Torpedo | TrailMode::Railgun => font_dimensions.width * 0.5 * lifetime,
                TrailMode::PixieDust => font_dimensions.width * 0.2,
            };

            let hr = radius * 0.5;
            let rect = Rect::from_xywh(particle.pos.x - hr, particle.pos.y - hr, radius, radius);

            match self.trail_mode {
                TrailMode::Torpedo | TrailMode::Railgun => {
                    canvas.draw_oval(rect, &paint);
                }
                TrailMode::PixieDust => {
                    canvas.draw_rect(rect, &paint);
                }
            }
        });
>>>>>>> 72cd7d99
    }
}

// Random number generator based on http://www.pcg-random.org/
struct RngState {
    state: u64,
    inc: u64,
}

impl RngState {
    fn new() -> RngState {
        RngState {
            state: 0x853C_49E6_748F_EA9Bu64,
            inc: (0xDA3E_39CB_94B9_5BDBu64 << 1) | 1,
        }
    }
    fn next(&mut self) -> u32 {
        let old_state = self.state;

        // Implementation copied from:
        // https://rust-random.github.io/rand/src/rand_pcg/pcg64.rs.html#103
        let new_state = old_state
            .wrapping_mul(6_364_136_223_846_793_005u64)
            .wrapping_add(self.inc);

        self.state = new_state;

        const ROTATE: u32 = 59; // 64 - 5
        const XSHIFT: u32 = 18; // (5 + 32) / 2
        const SPARE: u32 = 27; // 64 - 32 - 5

        let rot = (old_state >> ROTATE) as u32;
        let xsh = (((old_state >> XSHIFT) ^ old_state) >> SPARE) as u32;
        xsh.rotate_right(rot)
    }

    fn next_f32(&mut self) -> f32 {
        let v = self.next();

        // In C we'd do ldexp(v, -32) to bring a number in the range [0,2^32) down to [0,1) range.
        // But as we don't have ldexp in Rust, we're implementing the same idea (subtracting 32
        // from the floating point exponent) manually.

        // First, extract exponent bits
        let float_bits = (v as f64).to_bits();
        let exponent = (float_bits >> 52) & ((1 << 11) - 1);

        // Set exponent for [0-1) range
        let new_exponent = exponent.max(32) - 32;

        // Build the new f64 value from the old mantissa and sign, and the new exponent
        let new_bits = (new_exponent << 52) | (float_bits & 0x801F_FFFF_FFFF_FFFFu64);

        f64::from_bits(new_bits) as f32
    }

    // Produces a random vector with x and y in the [-1,1) range
    // Note: Vector is not normalized.
    fn rand_dir(&mut self) -> PixelVec<f32> {
        let x = self.next_f32();
        let y = self.next_f32();

        PixelVec::new(x * 2.0 - 1.0, y * 2.0 - 1.0)
    }

    fn rand_dir_normalized(&mut self) -> PixelVec<f32> {
        self.rand_dir().normalize()
    }
}

fn rotate_vec(v: PixelVec<f32>, rot: f32) -> PixelVec<f32> {
    let sin = rot.sin();
    let cos = rot.cos();

    PixelVec::new(v.x * cos - v.y * sin, v.x * sin + v.y * cos)
}<|MERGE_RESOLUTION|>--- conflicted
+++ resolved
@@ -121,7 +121,6 @@
         self.center_position = position;
     }
 
-<<<<<<< HEAD
     fn render(&self, settings: &CursorSettings, grid_renderer: &mut GridRenderer, cursor: &Cursor) {
         // if (self.t - 1.0).abs() < f32::EPSILON {
         //     return;
@@ -137,7 +136,7 @@
         //
         // paint.set_color(color);
         //
-        // let cursor_height = grid_renderer.grid_scale.0.height;
+        // let cursor_height = grid_renderer.grid_scale.height();
         // let size = 3.0 * cursor_height;
         // let radius = self.t * size;
         // let hr = radius * 0.5;
@@ -162,56 +161,6 @@
         //         paint.set_stroke_width(cursor_height * 0.2);
         //         canvas.draw_rect(rect, &paint);
         //     }
-        // }
-=======
-    fn render(
-        &self,
-        settings: &CursorSettings,
-        canvas: &Canvas,
-        grid_renderer: &mut GridRenderer,
-        cursor: &Cursor,
-    ) {
-        if (self.t - 1.0).abs() < f32::EPSILON {
-            return;
-        }
-
-        let mut paint = Paint::new(skia_safe::colors::WHITE, None);
-        paint.set_blend_mode(BlendMode::SrcOver);
-
-        let colors = &grid_renderer.default_style.colors;
-        let base_color: Color = cursor.background(colors).to_color();
-        let alpha = ease(ease_in_quad, settings.vfx_opacity, 0.0, self.t) as u8;
-        let color = Color::from_argb(alpha, base_color.r(), base_color.g(), base_color.b());
-
-        paint.set_color(color);
-
-        let cursor_height = grid_renderer.grid_scale.height();
-        let size = 3.0 * cursor_height;
-        let radius = self.t * size;
-        let hr = radius * 0.5;
-        let rect = Rect::from_xywh(
-            self.center_position.x - hr,
-            self.center_position.y - hr,
-            radius,
-            radius,
-        );
-
-        match self.mode {
-            HighlightMode::SonicBoom => {
-                canvas.draw_oval(rect, &paint);
-            }
-            HighlightMode::Ripple => {
-                paint.set_style(Style::Stroke);
-                paint.set_stroke_width(cursor_height * 0.2);
-                canvas.draw_oval(rect, &paint);
-            }
-            HighlightMode::Wireframe => {
-                paint.set_style(Style::Stroke);
-                paint.set_stroke_width(cursor_height * 0.2);
-                canvas.draw_rect(rect, &paint);
-            }
-        }
->>>>>>> 72cd7d99
     }
 }
 
@@ -364,10 +313,9 @@
 
     fn restart(&mut self, _position: PixelPos<f32>) {}
 
-<<<<<<< HEAD
     fn render(&self, settings: &CursorSettings, grid_renderer: &mut GridRenderer, cursor: &Cursor) {
         // let mut paint = Paint::new(skia_safe::colors::WHITE, None);
-        // let font_dimensions = grid_renderer.grid_scale.0;
+        // let font_dimensions = GridSize::new(1.0, 1.0) * grid_renderer.grid_scale;
         // match self.trail_mode {
         //     TrailMode::Torpedo | TrailMode::Railgun => {
         //         paint.set_style(Style::Stroke);
@@ -404,53 +352,6 @@
         //         }
         //     }
         // });
-=======
-    fn render(
-        &self,
-        settings: &CursorSettings,
-        canvas: &Canvas,
-        grid_renderer: &mut GridRenderer,
-        cursor: &Cursor,
-    ) {
-        let mut paint = Paint::new(skia_safe::colors::WHITE, None);
-        let font_dimensions = GridSize::new(1.0, 1.0) * grid_renderer.grid_scale;
-        match self.trail_mode {
-            TrailMode::Torpedo | TrailMode::Railgun => {
-                paint.set_style(Style::Stroke);
-                paint.set_stroke_width(font_dimensions.height * 0.2);
-            }
-            _ => {}
-        }
-
-        let colors = &grid_renderer.default_style.colors;
-        let base_color: Color = cursor.background(colors).to_color();
-
-        paint.set_blend_mode(BlendMode::SrcOver);
-
-        self.particles.iter().for_each(|particle| {
-            let lifetime = particle.lifetime / settings.vfx_particle_lifetime;
-            let alpha = (lifetime * settings.vfx_opacity) as u8;
-            let color = Color::from_argb(alpha, base_color.r(), base_color.g(), base_color.b());
-            paint.set_color(color);
-
-            let radius = match self.trail_mode {
-                TrailMode::Torpedo | TrailMode::Railgun => font_dimensions.width * 0.5 * lifetime,
-                TrailMode::PixieDust => font_dimensions.width * 0.2,
-            };
-
-            let hr = radius * 0.5;
-            let rect = Rect::from_xywh(particle.pos.x - hr, particle.pos.y - hr, radius, radius);
-
-            match self.trail_mode {
-                TrailMode::Torpedo | TrailMode::Railgun => {
-                    canvas.draw_oval(rect, &paint);
-                }
-                TrailMode::PixieDust => {
-                    canvas.draw_rect(rect, &paint);
-                }
-            }
-        });
->>>>>>> 72cd7d99
     }
 }
 
