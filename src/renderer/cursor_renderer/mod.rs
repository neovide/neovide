mod blink;
mod cursor_vfx;

use std::collections::HashMap;

// use neovide_derive::SettingGroup;
use skia_safe::{Canvas, Paint, Path, Point};

use super::RenderedWindow;
use crate::bridge::EditorMode;
use crate::editor::{Colors, Cursor, CursorShape};
use crate::redraw_scheduler::REDRAW_SCHEDULER;
use crate::renderer::animation_utils::*;
use crate::renderer::CachingShaper;
use crate::settings::{FromValue, SETTINGS};

use blink::*;

const DEFAULT_CELL_PERCENTAGE: f32 = 1.0 / 8.0;

const STANDARD_CORNERS: &[(f32, f32); 4] = &[(-0.5, -0.5), (0.5, -0.5), (0.5, 0.5), (-0.5, 0.5)];

#[derive(SettingGroup)]
#[setting_prefix = "cursor"]
#[derive(Clone)]
pub struct CursorSettings {
    antialiasing: bool,
    animation_length: f32,
    distance_length_adjust: bool,
    animate_in_insert_mode: bool,
    animate_command_line: bool,
    trail_size: f32,
    vfx_mode: cursor_vfx::VfxMode,
    vfx_opacity: f32,
    vfx_particle_lifetime: f32,
    vfx_particle_density: f32,
    vfx_particle_speed: f32,
    vfx_particle_phase: f32,
    vfx_particle_curl: f32,
}

impl Default for CursorSettings {
    fn default() -> Self {
        CursorSettings {
            antialiasing: true,
            animation_length: 0.06,
            distance_length_adjust: true,
            animate_in_insert_mode: true,
<<<<<<< HEAD
            animate_command_line: false,
=======
            animate_command_line: true,
>>>>>>> c6a68915
            trail_size: 0.7,
            distance_length_adjust: false,
            vfx_mode: cursor_vfx::VfxMode::Disabled,
            vfx_opacity: 200.0,
            vfx_particle_lifetime: 1.2,
            vfx_particle_density: 7.0,
            vfx_particle_speed: 10.0,
            vfx_particle_phase: 1.5,
            vfx_particle_curl: 1.0,
        }
    }
}

#[derive(Debug, Clone)]
pub struct Corner {
    start_position: Point,
    current_position: Point,
    relative_position: Point,
    previous_destination: Point,
    length_multiplier: f32,
    t: f32,
}

impl Corner {
    pub fn new() -> Corner {
        Corner {
            start_position: Point::new(0.0, 0.0),
            current_position: Point::new(0.0, 0.0),
            relative_position: Point::new(0.0, 0.0),
            previous_destination: Point::new(-1000.0, -1000.0),
            length_multiplier: 1.0,
            t: 0.0,
        }
    }

    pub fn update(
        &mut self,
        settings: &CursorSettings,
        font_dimensions: Point,
        destination: Point,
        dt: f32,
        immediate_movement: bool,
    ) -> bool {
        if destination != self.previous_destination {
            self.t = 0.0;
            self.start_position = self.current_position;
            self.previous_destination = destination;
            self.length_multiplier = if settings.distance_length_adjust {
                (destination - self.current_position).length().log10()
            } else {
                1.0
            }
        }

        // Check first if animation's over
        if (self.t - 1.0).abs() < std::f32::EPSILON {
            return false;
        }

        // Calculate window-space destination for corner
        let relative_scaled_position: Point = (
            self.relative_position.x * font_dimensions.x,
            self.relative_position.y * font_dimensions.y,
        )
            .into();

        let corner_destination = destination + relative_scaled_position;

        if immediate_movement {
            self.t = 1.0;
            self.current_position = corner_destination;
            return true;
        }

        // Calculate how much a corner will be lagging behind based on how much it's aligned
        // with the direction of motion. Corners in front will move faster than corners in the
        // back
        let travel_direction = {
            let mut d = destination - self.current_position;
            d.normalize();
            d
        };

        let corner_direction = {
            let mut d = self.relative_position;
            d.normalize();
            d
        };

        let direction_alignment = travel_direction.dot(corner_direction);

        if (self.t - 1.0).abs() < std::f32::EPSILON {
            // We are at destination, move t out of 0-1 range to stop the animation
            self.t = 2.0;
        } else {
            let corner_dt = dt
                * lerp(
                    1.0,
                    (1.0 - settings.trail_size).max(0.0).min(1.0),
                    -direction_alignment,
                );
<<<<<<< HEAD
            self.t =
                (self.t + corner_dt / (settings.animation_length * self.length_multiplier)).min(1.0)
=======
            self.t = (self.t + corner_dt / (settings.animation_length * self.length_multiplier)).min(1.0)
>>>>>>> c6a68915
        }

        self.current_position = ease_point(
            ease_out_expo,
            self.start_position,
            corner_destination,
            self.t,
        );

        true
    }
}

pub struct CursorRenderer {
    pub corners: Vec<Corner>,
    cursor: Cursor,
    destination: Point,
    blink_status: BlinkStatus,
    previous_cursor_shape: Option<CursorShape>,
    previous_editor_mode: EditorMode,
    cursor_vfx: Option<Box<dyn cursor_vfx::CursorVfx>>,
    previous_vfx_mode: cursor_vfx::VfxMode,
}

impl CursorRenderer {
    pub fn new() -> CursorRenderer {
        let mut renderer = CursorRenderer {
            corners: vec![Corner::new(); 4],
            cursor: Cursor::new(),
            destination: (0.0, 0.0).into(),
            blink_status: BlinkStatus::new(),
            previous_cursor_shape: None,
            previous_editor_mode: EditorMode::Normal,
            cursor_vfx: None,
            previous_vfx_mode: cursor_vfx::VfxMode::Disabled,
        };
        renderer.set_cursor_shape(&CursorShape::Block, DEFAULT_CELL_PERCENTAGE);
        renderer
    }

    pub fn update_cursor(&mut self, new_cursor: Cursor) {
        self.cursor = new_cursor;
    }

    fn set_cursor_shape(&mut self, cursor_shape: &CursorShape, cell_percentage: f32) {
        self.corners = self
            .corners
            .clone()
            .into_iter()
            .enumerate()
            .map(|(i, corner)| {
                let (x, y) = STANDARD_CORNERS[i];

                Corner {
                    relative_position: match cursor_shape {
                        CursorShape::Block => (x, y).into(),
                        // Transform the x position so that the right side is translated over to
                        // the BAR_WIDTH position
                        CursorShape::Vertical => ((x + 0.5) * cell_percentage - 0.5, y).into(),
                        // Do the same as above, but flip the y coordinate and then flip the result
                        // so that the horizontal bar is at the bottom of the character space
                        // instead of the top.
                        CursorShape::Horizontal => {
                            (x, -((-y + 0.5) * cell_percentage - 0.5)).into()
                        }
                    },
                    t: 0.0,
                    start_position: corner.current_position,
                    ..corner
                }
            })
            .collect::<Vec<Corner>>();
    }

    pub fn update_cursor_destination(
        &mut self,
        font_width: u64,
        font_height: u64,
        windows: &HashMap<u64, RenderedWindow>,
        current_mode: &EditorMode,
    ) {
        let (cursor_grid_x, cursor_grid_y) = self.cursor.grid_position;

        if let Some(window) = windows.get(&self.cursor.parent_window_id) {
<<<<<<< HEAD
            let grid_x = cursor_grid_x as f32 + window.grid_current_position.x;
            let mut grid_y = cursor_grid_y as f32 + window.grid_current_position.y
                - (window.current_scroll - window.current_surface.top_line as f32);

            // Prevent the cursor from targeting a position outside its current window. Since only
            // the vertical direction is effected by scrolling, we only have to clamp the vertical
            // grid position.
            grid_y = grid_y
                .max(window.grid_current_position.y)
                .min(window.grid_current_position.y + window.grid_height as f32 - 1.0);

            self.destination = (grid_x * font_width as f32, grid_y * font_height as f32).into();
=======
            if cursor_grid_y < window.grid_height-1 || matches!(current_mode, EditorMode::CmdLine) {
                let grid_x = cursor_grid_x as f32 + window.grid_current_position.x;
                let mut grid_y = cursor_grid_y as f32 + window.grid_current_position.y
                    - (window.current_scroll - window.current_surfaces.top_line);

                // Prevent the cursor from targeting a position outside its current window. Since only
                // the vertical direction is effected by scrolling, we only have to clamp the vertical
                // grid position.
                grid_y = grid_y
                    .max(window.grid_current_position.y)
                    .min(window.grid_current_position.y + window.grid_height as f32 - 1.0);

                self.destination = (grid_x * font_width, grid_y * font_height).into();
            }
>>>>>>> c6a68915
        } else {
            self.destination = (
                (cursor_grid_x * font_width) as f32,
                (cursor_grid_y * font_height) as f32,
            )
                .into();
        }
    }

    pub fn draw(
        &mut self,
        default_colors: &Colors,
        font_size: (u64, u64),
        current_mode: &EditorMode,
        shaper: &mut CachingShaper,
        canvas: &mut Canvas,
        dt: f32,
    ) {
        let (font_width, font_height) = font_size;
        let render = self.blink_status.update_status(&self.cursor);
        let settings = SETTINGS.get::<CursorSettings>();

        if settings.vfx_mode != self.previous_vfx_mode {
            self.cursor_vfx = cursor_vfx::new_cursor_vfx(&settings.vfx_mode);
            self.previous_vfx_mode = settings.vfx_mode.clone();
        }

        let mut paint = Paint::new(skia_safe::colors::WHITE, None);
        paint.set_anti_alias(settings.antialiasing);

        let character = self.cursor.character.clone();

        let font_width = match (self.cursor.double_width, &self.cursor.shape) {
            (true, CursorShape::Block) => font_width * 2,
            _ => font_width,
        };

        let font_dimensions: Point = (font_width as f32, font_height as f32).into();

        let in_insert_mode = matches!(current_mode, EditorMode::Insert);
<<<<<<< HEAD
        let changed_to_from_cmdline = !matches!(self.previous_editor_mode, EditorMode::CmdLine)
            ^ matches!(current_mode, EditorMode::CmdLine);
=======
        let changed_to_from_cmdline = !matches!(self.previous_editor_mode, EditorMode::CmdLine) 
                                      ^ matches!(current_mode, EditorMode::CmdLine);
>>>>>>> c6a68915

        let center_destination = self.destination + font_dimensions * 0.5;
        let new_cursor = Some(self.cursor.shape.clone());

        if self.previous_cursor_shape != new_cursor {
            self.previous_cursor_shape = new_cursor.clone();
            self.set_cursor_shape(
                &new_cursor.unwrap(),
                self.cursor
                    .cell_percentage
                    .unwrap_or(DEFAULT_CELL_PERCENTAGE),
            );

            if let Some(vfx) = self.cursor_vfx.as_mut() {
                vfx.restart(center_destination);
            }
        }

        let mut animating = false;

        if !center_destination.is_zero() {
            for corner in self.corners.iter_mut() {
                let immediate_movement = !settings.animate_in_insert_mode && in_insert_mode
                    || !settings.animate_command_line && !changed_to_from_cmdline;

                let corner_animating = corner.update(
                    &settings,
                    font_dimensions,
                    center_destination,
                    dt,
<<<<<<< HEAD
                    immediate_movement,
=======
                    !settings.animate_in_insert_mode && in_insert_mode 
                    || !settings.animate_command_line && !changed_to_from_cmdline,
>>>>>>> c6a68915
                );

                animating |= corner_animating;
            }

            let vfx_animating = if let Some(vfx) = self.cursor_vfx.as_mut() {
                vfx.update(&settings, center_destination, (font_width, font_height), dt)
            } else {
                false
            };

            animating |= vfx_animating;
        }

        if animating {
            REDRAW_SCHEDULER.queue_next_frame();
        } else {
            self.previous_editor_mode = current_mode.clone();
        }

        if self.cursor.enabled && render {
            // Draw Background
            paint.set_color(self.cursor.background(default_colors).to_color());

            // The cursor is made up of four points, so I create a path with each of the four
            // corners.
            let mut path = Path::new();

            path.move_to(self.corners[0].current_position);
            path.line_to(self.corners[1].current_position);
            path.line_to(self.corners[2].current_position);
            path.line_to(self.corners[3].current_position);
            path.close();

            canvas.draw_path(&path, &paint);

            // Draw foreground
            paint.set_color(self.cursor.foreground(default_colors).to_color());

            canvas.save();
            canvas.clip_path(&path, None, Some(false));

            let y_adjustment = shaper.y_adjustment();
            let blobs = &shaper.shape_cached(&[character], false, false);

            for blob in blobs.iter() {
                canvas.draw_text_blob(
                    &blob,
                    (self.destination.x, self.destination.y + y_adjustment as f32),
                    &paint,
                );
            }

            canvas.restore();

            if let Some(vfx) = self.cursor_vfx.as_ref() {
                vfx.render(
                    &settings,
                    canvas,
                    &self.cursor,
                    default_colors,
                    (font_width, font_height),
                );
            }
        }
    }
}<|MERGE_RESOLUTION|>--- conflicted
+++ resolved
@@ -46,11 +46,7 @@
             animation_length: 0.06,
             distance_length_adjust: true,
             animate_in_insert_mode: true,
-<<<<<<< HEAD
-            animate_command_line: false,
-=======
             animate_command_line: true,
->>>>>>> c6a68915
             trail_size: 0.7,
             distance_length_adjust: false,
             vfx_mode: cursor_vfx::VfxMode::Disabled,
@@ -152,12 +148,8 @@
                     (1.0 - settings.trail_size).max(0.0).min(1.0),
                     -direction_alignment,
                 );
-<<<<<<< HEAD
             self.t =
                 (self.t + corner_dt / (settings.animation_length * self.length_multiplier)).min(1.0)
-=======
-            self.t = (self.t + corner_dt / (settings.animation_length * self.length_multiplier)).min(1.0)
->>>>>>> c6a68915
         }
 
         self.current_position = ease_point(
@@ -242,7 +234,6 @@
         let (cursor_grid_x, cursor_grid_y) = self.cursor.grid_position;
 
         if let Some(window) = windows.get(&self.cursor.parent_window_id) {
-<<<<<<< HEAD
             let grid_x = cursor_grid_x as f32 + window.grid_current_position.x;
             let mut grid_y = cursor_grid_y as f32 + window.grid_current_position.y
                 - (window.current_scroll - window.current_surface.top_line as f32);
@@ -255,22 +246,6 @@
                 .min(window.grid_current_position.y + window.grid_height as f32 - 1.0);
 
             self.destination = (grid_x * font_width as f32, grid_y * font_height as f32).into();
-=======
-            if cursor_grid_y < window.grid_height-1 || matches!(current_mode, EditorMode::CmdLine) {
-                let grid_x = cursor_grid_x as f32 + window.grid_current_position.x;
-                let mut grid_y = cursor_grid_y as f32 + window.grid_current_position.y
-                    - (window.current_scroll - window.current_surfaces.top_line);
-
-                // Prevent the cursor from targeting a position outside its current window. Since only
-                // the vertical direction is effected by scrolling, we only have to clamp the vertical
-                // grid position.
-                grid_y = grid_y
-                    .max(window.grid_current_position.y)
-                    .min(window.grid_current_position.y + window.grid_height as f32 - 1.0);
-
-                self.destination = (grid_x * font_width, grid_y * font_height).into();
-            }
->>>>>>> c6a68915
         } else {
             self.destination = (
                 (cursor_grid_x * font_width) as f32,
@@ -311,13 +286,9 @@
         let font_dimensions: Point = (font_width as f32, font_height as f32).into();
 
         let in_insert_mode = matches!(current_mode, EditorMode::Insert);
-<<<<<<< HEAD
+
         let changed_to_from_cmdline = !matches!(self.previous_editor_mode, EditorMode::CmdLine)
             ^ matches!(current_mode, EditorMode::CmdLine);
-=======
-        let changed_to_from_cmdline = !matches!(self.previous_editor_mode, EditorMode::CmdLine) 
-                                      ^ matches!(current_mode, EditorMode::CmdLine);
->>>>>>> c6a68915
 
         let center_destination = self.destination + font_dimensions * 0.5;
         let new_cursor = Some(self.cursor.shape.clone());
@@ -348,12 +319,7 @@
                     font_dimensions,
                     center_destination,
                     dt,
-<<<<<<< HEAD
                     immediate_movement,
-=======
-                    !settings.animate_in_insert_mode && in_insert_mode 
-                    || !settings.animate_command_line && !changed_to_from_cmdline,
->>>>>>> c6a68915
                 );
 
                 animating |= corner_animating;
