mod blink;
mod cursor_vfx;

use std::collections::HashMap;

use winit::event::{Event, WindowEvent};

use crate::{
    bridge::EditorMode,
    editor::{Cursor, CursorShape},
    profiling::{tracy_plot, tracy_zone},
    renderer::{animation_utils::*, GridRenderer, RenderedWindow},
    settings::{ParseFromValue, SETTINGS},
    units::{GridPos, GridScale, PixelPos, PixelSize, PixelVec},
    window::{ShouldRender, UserEvent},
};

use blink::*;

const DEFAULT_CELL_PERCENTAGE: f32 = 1.0 / 8.0;

const STANDARD_CORNERS: &[(f32, f32); 4] = &[(-0.5, -0.5), (0.5, -0.5), (0.5, 0.5), (-0.5, 0.5)];

#[derive(SettingGroup)]
#[setting_prefix = "cursor"]
#[derive(Clone)]
pub struct CursorSettings {
    antialiasing: bool,
    animation_length: f32,
    distance_length_adjust: bool,
    animate_in_insert_mode: bool,
    animate_command_line: bool,
    trail_size: f32,
    unfocused_outline_width: f32,
    smooth_blink: bool,

    vfx_mode: cursor_vfx::VfxMode,
    vfx_opacity: f32,
    vfx_particle_lifetime: f32,
    vfx_particle_density: f32,
    vfx_particle_speed: f32,
    vfx_particle_phase: f32,
    vfx_particle_curl: f32,
}

impl Default for CursorSettings {
    fn default() -> Self {
        CursorSettings {
            antialiasing: true,
            animation_length: 0.06,
            distance_length_adjust: true,
            animate_in_insert_mode: true,
            animate_command_line: true,
            trail_size: 0.7,
            unfocused_outline_width: 1.0 / 8.0,
            smooth_blink: false,
            vfx_mode: cursor_vfx::VfxMode::Disabled,
            vfx_opacity: 200.0,
            vfx_particle_lifetime: 1.2,
            vfx_particle_density: 7.0,
            vfx_particle_speed: 10.0,
            vfx_particle_phase: 1.5,
            vfx_particle_curl: 1.0,
        }
    }
}

#[derive(Debug, Clone)]
pub struct Corner {
    start_position: PixelPos<f32>,
    current_position: PixelPos<f32>,
    relative_position: GridPos<f32>,
    previous_destination: PixelPos<f32>,
    length_multiplier: f32,
    t: f32,
}

impl Corner {
    pub fn new() -> Corner {
        Corner {
            start_position: PixelPos::default(),
            current_position: PixelPos::default(),
            relative_position: GridPos::<f32>::default(),
            previous_destination: PixelPos::new(-1000.0, -1000.0),
            length_multiplier: 1.0,
            t: 0.0,
        }
    }

    pub fn update(
        &mut self,
        settings: &CursorSettings,
        cursor_dimensions: GridScale,
        destination: PixelPos<f32>,
        dt: f32,
        immediate_movement: bool,
    ) -> bool {
        if destination != self.previous_destination {
            self.t = 0.0;
            self.start_position = self.current_position;
            self.previous_destination = destination;
            self.length_multiplier = if settings.distance_length_adjust {
                (destination - self.current_position)
                    .length()
                    .log10()
                    .max(0.0)
            } else {
                1.0
            }
        }

        // Check first if animation's over
        if (self.t - 1.0).abs() < f32::EPSILON {
            return false;
        }

        // Calculate window-space destination for corner
        let relative_scaled_position = self.relative_position * cursor_dimensions;

        let corner_destination = destination + relative_scaled_position.to_vector();

        if immediate_movement {
            self.t = 1.0;
            self.current_position = corner_destination;
            return true;
        }

        // Calculate how much a corner will be lagging behind based on how much it's aligned
        // with the direction of motion. Corners in front will move faster than corners in the
        // back
        let travel_direction = {
            let d = destination - self.current_position;
            d.normalize()
        };

        let corner_direction = self.relative_position.as_vector().normalize().cast();

        let direction_alignment = travel_direction.dot(corner_direction);

        if (self.t - 1.0).abs() < f32::EPSILON {
            // We are at destination, move t out of 0-1 range to stop the animation
            self.t = 2.0;
        } else {
            let corner_dt = dt
                * lerp(
                    1.0,
                    (1.0 - settings.trail_size).clamp(0.0, 1.0),
                    -direction_alignment,
                );
            self.t =
                (self.t + corner_dt / (settings.animation_length * self.length_multiplier)).min(1.0)
        }

        self.current_position = ease_point(
            ease_out_expo,
            self.start_position,
            corner_destination,
            self.t,
        );

        true
    }
}

pub struct CursorRenderer {
    pub corners: Vec<Corner>,
    cursor: Cursor,
    destination: PixelPos<f32>,
    blink_status: BlinkStatus,
    previous_cursor_shape: Option<CursorShape>,
    previous_editor_mode: EditorMode,
    cursor_vfx: Option<Box<dyn cursor_vfx::CursorVfx>>,
    previous_vfx_mode: cursor_vfx::VfxMode,
    window_has_focus: bool,
}

impl CursorRenderer {
    pub fn new() -> CursorRenderer {
        let mut renderer = CursorRenderer {
            corners: vec![Corner::new(); 4],
            cursor: Cursor::new(),
            destination: (0.0, 0.0).into(),
            blink_status: BlinkStatus::new(),
            previous_cursor_shape: None,
            previous_editor_mode: EditorMode::Normal,
            cursor_vfx: None,
            previous_vfx_mode: cursor_vfx::VfxMode::Disabled,
            window_has_focus: true,
        };
        renderer.set_cursor_shape(&CursorShape::Block, DEFAULT_CELL_PERCENTAGE);
        renderer
    }

    pub fn handle_event(&mut self, event: &Event<UserEvent>) -> bool {
        if let Event::WindowEvent {
            event: WindowEvent::Focused(is_focused),
            ..
        } = event
        {
            self.window_has_focus = *is_focused;
            true
        } else {
            false
        }
    }

    pub fn update_cursor(&mut self, new_cursor: Cursor) {
        self.cursor = new_cursor;
    }

    fn set_cursor_shape(&mut self, cursor_shape: &CursorShape, cell_percentage: f32) {
        self.corners = self
            .corners
            .clone()
            .into_iter()
            .enumerate()
            .map(|(i, corner)| {
                let (x, y) = STANDARD_CORNERS[i];

                Corner {
                    relative_position: match cursor_shape {
                        CursorShape::Block => (x, y).into(),
                        // Transform the x position so that the right side is translated over to
                        // the BAR_WIDTH position
                        CursorShape::Vertical => ((x + 0.5) * cell_percentage - 0.5, y).into(),
                        // Do the same as above, but flip the y coordinate and then flip the result
                        // so that the horizontal bar is at the bottom of the character space
                        // instead of the top.
                        CursorShape::Horizontal => {
                            (x, -((-y + 0.5) * cell_percentage - 0.5)).into()
                        }
                    },
                    t: 0.0,
                    start_position: corner.current_position,
                    ..corner
                }
            })
            .collect::<Vec<Corner>>();
    }

    pub fn update_cursor_destination(
        &mut self,
        grid_scale: GridScale,
        windows: &HashMap<u64, RenderedWindow>,
    ) {
        let cursor_grid_position = GridPos::<u64>::from(self.cursor.grid_position)
            .try_cast()
            .unwrap();
        if let Some(window) = windows.get(&self.cursor.parent_window_id) {
            let mut grid = cursor_grid_position + window.grid_current_position.to_vector();
            grid.y -= window.scroll_animation.position;

            let top_border = window.viewport_margins.top as f32;
            let bottom_border = window.viewport_margins.bottom as f32;

            // Prevent the cursor from targeting a position outside its current window. Since only
            // the vertical direction is effected by scrolling, we only have to clamp the vertical
            // grid position.
            grid.y = grid.y.max(window.grid_current_position.y + top_border).min(
                window.grid_current_position.y + window.grid_size.height as f32
                    - 1.0
                    - bottom_border,
            );

            self.destination = grid * grid_scale;
        } else {
            self.destination = cursor_grid_position * grid_scale;
        }
    }

    pub fn prepare_frame(&mut self) -> ShouldRender {
        self.blink_status.update_status(&self.cursor)
    }

<<<<<<< HEAD
    pub fn draw(&mut self, grid_renderer: &mut GridRenderer) {
        // tracy_zone!("cursor_draw");
        // let settings = SETTINGS.get::<CursorSettings>();
        // let render = self.blink_status.should_render() || settings.smooth_blink;
        // let opacity = match settings.smooth_blink {
        //     true => self.blink_status.opacity(),
        //     false => 1.0,
        // };
        // let alpha = self.cursor.alpha() as f32;
        //
        // let mut paint = Paint::new(skia_safe::colors::WHITE, None);
        // paint.set_anti_alias(settings.antialiasing);
        //
        // let character = self.cursor.grid_cell.0.clone();
        //
        // if !(self.cursor.enabled && render) {
        //     return;
        // }
        // // Draw Background
        // let background_color = self
        //     .cursor
        //     .background(&grid_renderer.default_style.colors)
        //     .to_color()
        //     .with_a((opacity * alpha) as u8);
        // paint.set_color(background_color);
        //
        // let path = if self.window_has_focus || self.cursor.shape != CursorShape::Block {
        //     self.draw_rectangle(canvas, &paint)
        // } else {
        //     let outline_width = settings.unfocused_outline_width * grid_renderer.em_size;
        //     self.draw_rectangular_outline(canvas, &paint, outline_width)
        // };
        //
        // // Draw foreground
        // let foreground_color = self
        //     .cursor
        //     .foreground(&grid_renderer.default_style.colors)
        //     .to_color()
        //     .with_a((opacity * alpha) as u8);
        // paint.set_color(foreground_color);
        //
        // canvas.save();
        // canvas.clip_path(&path, None, Some(false));
        //
        // let y_adjustment = grid_renderer.shaper.y_adjustment();
        // let style = &self.cursor.grid_cell.1;
        // let coarse_style = style.as_ref().map(|style| style.into()).unwrap_or_default();
        //
        // let blobs = &grid_renderer.shaper.shape_cached(character, coarse_style);
        //
        // for blob in blobs.iter() {
        //     canvas.draw_text_blob(
        //         blob,
        //         (self.destination.x, self.destination.y + y_adjustment),
        //         &paint,
        //     );
        // }
        //
        // canvas.restore();
        //
        // if let Some(vfx) = self.cursor_vfx.as_ref() {
        //     vfx.render(&settings, canvas, grid_renderer, &self.cursor);
        // }
=======
    pub fn draw(&mut self, grid_renderer: &mut GridRenderer, canvas: &Canvas) {
        tracy_zone!("cursor_draw");
        let settings = SETTINGS.get::<CursorSettings>();
        let render = self.blink_status.should_render() || settings.smooth_blink;
        let opacity = match settings.smooth_blink {
            true => self.blink_status.opacity(),
            false => 1.0,
        };
        let alpha = self.cursor.alpha() as f32;

        let mut paint = Paint::new(skia_safe::colors::WHITE, None);
        paint.set_anti_alias(settings.antialiasing);

        let character = self.cursor.grid_cell.0.clone();

        if !(self.cursor.enabled && render) {
            return;
        }
        // Draw Background
        let background_color = self
            .cursor
            .background(&grid_renderer.default_style.colors)
            .to_color()
            .with_a((opacity * alpha) as u8);
        paint.set_color(background_color);

        let path = if self.window_has_focus || self.cursor.shape != CursorShape::Block {
            self.draw_rectangle(canvas, &paint)
        } else {
            let outline_width = settings.unfocused_outline_width * grid_renderer.em_size;
            self.draw_rectangular_outline(canvas, &paint, outline_width)
        };

        // Draw foreground
        let foreground_color = self
            .cursor
            .foreground(&grid_renderer.default_style.colors)
            .to_color()
            .with_a((opacity * alpha) as u8);
        paint.set_color(foreground_color);

        canvas.save();
        canvas.clip_path(&path, None, Some(false));

        let baseline_offset = grid_renderer.shaper.baseline_offset();
        let style = &self.cursor.grid_cell.1;
        let coarse_style = style.as_ref().map(|style| style.into()).unwrap_or_default();

        let blobs = &grid_renderer.shaper.shape_cached(character, coarse_style);

        for blob in blobs.iter() {
            canvas.draw_text_blob(
                blob,
                (self.destination.x, self.destination.y + baseline_offset),
                &paint,
            );
        }

        canvas.restore();

        if let Some(vfx) = self.cursor_vfx.as_ref() {
            vfx.render(&settings, canvas, grid_renderer, &self.cursor);
        }
>>>>>>> 4d2fe790
    }

    pub fn animate(
        &mut self,
        current_mode: &EditorMode,
        grid_renderer: &GridRenderer,
        dt: f32,
    ) -> bool {
        tracy_zone!("cursor_animate");
        let settings = SETTINGS.get::<CursorSettings>();

        if settings.vfx_mode != self.previous_vfx_mode {
            self.cursor_vfx = cursor_vfx::new_cursor_vfx(&settings.vfx_mode);
            self.previous_vfx_mode = settings.vfx_mode.clone();
        }

        let mut cursor_width = grid_renderer.grid_scale.width();
        if self.cursor.double_width && self.cursor.shape == CursorShape::Block {
            cursor_width *= 2.0;
        }

        let cursor_dimensions = PixelSize::new(cursor_width, grid_renderer.grid_scale.height());

        let in_insert_mode = matches!(current_mode, EditorMode::Insert);

        let changed_to_from_cmdline = !matches!(self.previous_editor_mode, EditorMode::CmdLine)
            ^ matches!(current_mode, EditorMode::CmdLine);

        let center_destination = self.destination + cursor_dimensions.to_vector() * 0.5;

        if self.previous_cursor_shape.as_ref() != Some(&self.cursor.shape) {
            self.previous_cursor_shape = Some(self.cursor.shape.clone());
            self.set_cursor_shape(
                &self.cursor.shape.clone(),
                self.cursor
                    .cell_percentage
                    .unwrap_or(DEFAULT_CELL_PERCENTAGE),
            );

            if let Some(vfx) = self.cursor_vfx.as_mut() {
                vfx.restart(center_destination);
            }
        }

        let mut animating = false;

        if center_destination != PixelPos::ZERO {
            let immediate_movement = !settings.animate_in_insert_mode && in_insert_mode
                || !settings.animate_command_line && !changed_to_from_cmdline;
            for corner in self.corners.iter_mut() {
                let corner_animating = corner.update(
                    &settings,
                    GridScale::new(cursor_dimensions),
                    center_destination,
                    dt,
                    immediate_movement,
                );

                animating |= corner_animating;
            }

            let vfx_animating = if let Some(vfx) = self.cursor_vfx.as_mut() {
                vfx.update(
                    &settings,
                    center_destination,
                    cursor_dimensions,
                    immediate_movement,
                    dt,
                )
            } else {
                false
            };

            animating |= vfx_animating;
        }

        let blink_animating = settings.smooth_blink && self.blink_status.should_animate();

        animating |= blink_animating;

        if !animating {
            self.previous_editor_mode = current_mode.clone();
        }
        tracy_plot!("cursor animating", animating as u8 as f64);
        animating
    }

    // fn draw_rectangle(&self, canvas: &Canvas, paint: &Paint) -> Path {
    //     // The cursor is made up of four points, so I create a path with each of the four
    //     // corners.
    //     let mut path = Path::new();
    //
    //     path.move_to(to_skia_point(self.corners[0].current_position));
    //     path.line_to(to_skia_point(self.corners[1].current_position));
    //     path.line_to(to_skia_point(self.corners[2].current_position));
    //     path.line_to(to_skia_point(self.corners[3].current_position));
    //     path.close();
    //
    //     canvas.draw_path(&path, paint);
    //     path
    // }
    //
    // fn draw_rectangular_outline(&self, canvas: &Canvas, paint: &Paint, outline_width: f32) -> Path {
    //     let mut rectangle = Path::new();
    //     rectangle.move_to(to_skia_point(self.corners[0].current_position));
    //     rectangle.line_to(to_skia_point(self.corners[1].current_position));
    //     rectangle.line_to(to_skia_point(self.corners[2].current_position));
    //     rectangle.line_to(to_skia_point(self.corners[3].current_position));
    //     rectangle.close();
    //
    //     let offsets: [PixelVec<f32>; 4] = [
    //         (outline_width, outline_width).into(),
    //         (-outline_width, outline_width).into(),
    //         (-outline_width, -outline_width).into(),
    //         (outline_width, -outline_width).into(),
    //     ];
    //
    //     let mut subtract = Path::new();
    //     subtract.move_to(to_skia_point(self.corners[0].current_position + offsets[0]));
    //     subtract.line_to(to_skia_point(self.corners[1].current_position + offsets[1]));
    //     subtract.line_to(to_skia_point(self.corners[2].current_position + offsets[2]));
    //     subtract.line_to(to_skia_point(self.corners[3].current_position + offsets[3]));
    //     subtract.close();
    //
    //     // We have two "rectangles"; create an outline path by subtracting the smaller rectangle
    //     // from the larger one. This can fail in which case we return a full "rectangle".
    //     let path = op(&rectangle, &subtract, skia_safe::PathOp::Difference).unwrap_or(rectangle);
    //
    //     canvas.draw_path(&path, paint);
    //     path
    // }

    pub fn get_destination(&self) -> PixelPos<f32> {
        self.destination
    }
}<|MERGE_RESOLUTION|>--- conflicted
+++ resolved
@@ -272,7 +272,6 @@
         self.blink_status.update_status(&self.cursor)
     }
 
-<<<<<<< HEAD
     pub fn draw(&mut self, grid_renderer: &mut GridRenderer) {
         // tracy_zone!("cursor_draw");
         // let settings = SETTINGS.get::<CursorSettings>();
@@ -317,7 +316,7 @@
         // canvas.save();
         // canvas.clip_path(&path, None, Some(false));
         //
-        // let y_adjustment = grid_renderer.shaper.y_adjustment();
+        // let baseline_offset = grid_renderer.shaper.baseline_offset();
         // let style = &self.cursor.grid_cell.1;
         // let coarse_style = style.as_ref().map(|style| style.into()).unwrap_or_default();
         //
@@ -326,7 +325,7 @@
         // for blob in blobs.iter() {
         //     canvas.draw_text_blob(
         //         blob,
-        //         (self.destination.x, self.destination.y + y_adjustment),
+        //         (self.destination.x, self.destination.y + baseline_offset),
         //         &paint,
         //     );
         // }
@@ -336,71 +335,6 @@
         // if let Some(vfx) = self.cursor_vfx.as_ref() {
         //     vfx.render(&settings, canvas, grid_renderer, &self.cursor);
         // }
-=======
-    pub fn draw(&mut self, grid_renderer: &mut GridRenderer, canvas: &Canvas) {
-        tracy_zone!("cursor_draw");
-        let settings = SETTINGS.get::<CursorSettings>();
-        let render = self.blink_status.should_render() || settings.smooth_blink;
-        let opacity = match settings.smooth_blink {
-            true => self.blink_status.opacity(),
-            false => 1.0,
-        };
-        let alpha = self.cursor.alpha() as f32;
-
-        let mut paint = Paint::new(skia_safe::colors::WHITE, None);
-        paint.set_anti_alias(settings.antialiasing);
-
-        let character = self.cursor.grid_cell.0.clone();
-
-        if !(self.cursor.enabled && render) {
-            return;
-        }
-        // Draw Background
-        let background_color = self
-            .cursor
-            .background(&grid_renderer.default_style.colors)
-            .to_color()
-            .with_a((opacity * alpha) as u8);
-        paint.set_color(background_color);
-
-        let path = if self.window_has_focus || self.cursor.shape != CursorShape::Block {
-            self.draw_rectangle(canvas, &paint)
-        } else {
-            let outline_width = settings.unfocused_outline_width * grid_renderer.em_size;
-            self.draw_rectangular_outline(canvas, &paint, outline_width)
-        };
-
-        // Draw foreground
-        let foreground_color = self
-            .cursor
-            .foreground(&grid_renderer.default_style.colors)
-            .to_color()
-            .with_a((opacity * alpha) as u8);
-        paint.set_color(foreground_color);
-
-        canvas.save();
-        canvas.clip_path(&path, None, Some(false));
-
-        let baseline_offset = grid_renderer.shaper.baseline_offset();
-        let style = &self.cursor.grid_cell.1;
-        let coarse_style = style.as_ref().map(|style| style.into()).unwrap_or_default();
-
-        let blobs = &grid_renderer.shaper.shape_cached(character, coarse_style);
-
-        for blob in blobs.iter() {
-            canvas.draw_text_blob(
-                blob,
-                (self.destination.x, self.destination.y + baseline_offset),
-                &paint,
-            );
-        }
-
-        canvas.restore();
-
-        if let Some(vfx) = self.cursor_vfx.as_ref() {
-            vfx.render(&settings, canvas, grid_renderer, &self.cursor);
-        }
->>>>>>> 4d2fe790
     }
 
     pub fn animate(
