mod blink;
mod cursor_vfx;

use std::collections::HashMap;

// use neovide_derive::SettingGroup;
use skia_safe::{Canvas, Paint, Path, Point};

use super::RenderedWindow;
use crate::bridge::EditorMode;
use crate::editor::{Colors, Cursor, CursorShape};
use crate::redraw_scheduler::REDRAW_SCHEDULER;
use crate::renderer::animation_utils::*;
use crate::renderer::CachingShaper;
use crate::settings::{FromValue, SETTINGS};

use blink::*;

const DEFAULT_CELL_PERCENTAGE: f32 = 1.0 / 8.0;

const STANDARD_CORNERS: &[(f32, f32); 4] = &[(-0.5, -0.5), (0.5, -0.5), (0.5, 0.5), (-0.5, 0.5)];

#[derive(SettingGroup)]
<<<<<<< HEAD
#[setting_prefix = "keyboard"]
=======
#[setting_prefix = "cursor"]
>>>>>>> 7b6c0b2b
#[derive(Clone)]
pub struct CursorSettings {
    antialiasing: bool,
    animation_length: f32,
    animate_in_insert_mode: bool,
    trail_size: f32,
    vfx_mode: cursor_vfx::VfxMode,
    vfx_opacity: f32,
    vfx_particle_lifetime: f32,
    vfx_particle_density: f32,
    vfx_particle_speed: f32,
    vfx_particle_phase: f32,
    vfx_particle_curl: f32,
}

impl Default for CursorSettings {
    fn default() -> Self {
        CursorSettings {
            antialiasing: true,
            animation_length: 0.13,
            animate_in_insert_mode: true,
            trail_size: 0.7,
            vfx_mode: cursor_vfx::VfxMode::Disabled,
            vfx_opacity: 200.0,
            vfx_particle_lifetime: 1.2,
            vfx_particle_density: 7.0,
            vfx_particle_speed: 10.0,
            vfx_particle_phase: 1.5,
            vfx_particle_curl: 1.0,
        }
    }
}

#[derive(Debug, Clone)]
pub struct Corner {
    start_position: Point,
    current_position: Point,
    relative_position: Point,
    previous_destination: Point,
    t: f32,
}

impl Corner {
    pub fn new() -> Corner {
        Corner {
            start_position: Point::new(0.0, 0.0),
            current_position: Point::new(0.0, 0.0),
            relative_position: Point::new(0.0, 0.0),
            previous_destination: Point::new(-1000.0, -1000.0),
            t: 0.0,
        }
    }

    pub fn update(
        &mut self,
        settings: &CursorSettings,
        font_dimensions: Point,
        destination: Point,
        dt: f32,
        immediate_movement: bool,
    ) -> bool {
        if destination != self.previous_destination {
            self.t = 0.0;
            self.start_position = self.current_position;
            self.previous_destination = destination;
        }

        // Check first if animation's over
        if (self.t - 1.0).abs() < std::f32::EPSILON {
            return false;
        }

        // Calculate window-space destination for corner
        let relative_scaled_position: Point = (
            self.relative_position.x * font_dimensions.x,
            self.relative_position.y * font_dimensions.y,
        )
            .into();

        let corner_destination = destination + relative_scaled_position;

        if immediate_movement {
            self.t = 1.0;
            self.current_position = corner_destination;
            return true;
        }

        // Calculate how much a corner will be lagging behind based on how much it's aligned
        // with the direction of motion. Corners in front will move faster than corners in the
        // back
        let travel_direction = {
            let mut d = destination - self.current_position;
            d.normalize();
            d
        };

        let corner_direction = {
            let mut d = self.relative_position;
            d.normalize();
            d
        };

        let direction_alignment = travel_direction.dot(corner_direction);

        if (self.t - 1.0).abs() < std::f32::EPSILON {
            // We are at destination, move t out of 0-1 range to stop the animation
            self.t = 2.0;
        } else {
            let corner_dt = dt
                * lerp(
                    1.0,
                    (1.0 - settings.trail_size).max(0.0).min(1.0),
                    -direction_alignment,
                );
            self.t = (self.t + corner_dt / settings.animation_length).min(1.0)
        }

        self.current_position = ease_point(
            ease_out_expo,
            self.start_position,
            corner_destination,
            self.t,
        );

        true
    }
}

pub struct CursorRenderer {
    pub corners: Vec<Corner>,
    cursor: Cursor,
    destination: Point,
    blink_status: BlinkStatus,
    previous_cursor_shape: Option<CursorShape>,
    cursor_vfx: Option<Box<dyn cursor_vfx::CursorVfx>>,
    previous_vfx_mode: cursor_vfx::VfxMode,
}

impl CursorRenderer {
    pub fn new() -> CursorRenderer {
        let mut renderer = CursorRenderer {
            corners: vec![Corner::new(); 4],
            cursor: Cursor::new(),
            destination: (0.0, 0.0).into(),
            blink_status: BlinkStatus::new(),
            previous_cursor_shape: None,
            cursor_vfx: None,
            previous_vfx_mode: cursor_vfx::VfxMode::Disabled,
        };
        renderer.set_cursor_shape(&CursorShape::Block, DEFAULT_CELL_PERCENTAGE);
        renderer
    }

    pub fn update_cursor(&mut self, new_cursor: Cursor) {
        self.cursor = new_cursor;
    }

    fn set_cursor_shape(&mut self, cursor_shape: &CursorShape, cell_percentage: f32) {
        self.corners = self
            .corners
            .clone()
            .into_iter()
            .enumerate()
            .map(|(i, corner)| {
                let (x, y) = STANDARD_CORNERS[i];

                Corner {
                    relative_position: match cursor_shape {
                        CursorShape::Block => (x, y).into(),
                        // Transform the x position so that the right side is translated over to
                        // the BAR_WIDTH position
                        CursorShape::Vertical => ((x + 0.5) * cell_percentage - 0.5, y).into(),
                        // Do the same as above, but flip the y coordinate and then flip the result
                        // so that the horizontal bar is at the bottom of the character space
                        // instead of the top.
                        CursorShape::Horizontal => {
                            (x, -((-y + 0.5) * cell_percentage - 0.5)).into()
                        }
                    },
                    t: 0.0,
                    start_position: corner.current_position,
                    ..corner
                }
            })
            .collect::<Vec<Corner>>();
    }

    pub fn update_cursor_destination(
        &mut self,
        font_width: f32,
        font_height: f32,
        windows: &HashMap<u64, RenderedWindow>,
    ) {
        let (cursor_grid_x, cursor_grid_y) = self.cursor.grid_position;

        if let Some(window) = windows.get(&self.cursor.parent_window_id) {
            let grid_x = cursor_grid_x as f32 + window.grid_current_position.x;
            let mut grid_y = cursor_grid_y as f32 + window.grid_current_position.y
                - (window.current_scroll - window.current_surface.top_line);

            // Prevent the cursor from targeting a position outside its current window. Since only
            // the vertical direction is effected by scrolling, we only have to clamp the vertical
            // grid position.
            grid_y = grid_y
                .max(window.grid_current_position.y)
                .min(window.grid_current_position.y + window.grid_height as f32 - 1.0);

            self.destination = (grid_x * font_width, grid_y * font_height).into();
        } else {
            self.destination = (
                cursor_grid_x as f32 * font_width,
                cursor_grid_y as f32 * font_height,
            )
                .into();
        }
    }

    pub fn draw(
        &mut self,
        default_colors: &Colors,
        font_size: (f32, f32),
        current_mode: &EditorMode,
        shaper: &mut CachingShaper,
        canvas: &mut Canvas,
        dt: f32,
    ) {
        let (font_width, font_height) = font_size;
        let render = self.blink_status.update_status(&self.cursor);
        let settings = SETTINGS.get::<CursorSettings>();

        if settings.vfx_mode != self.previous_vfx_mode {
            self.cursor_vfx = cursor_vfx::new_cursor_vfx(&settings.vfx_mode);
            self.previous_vfx_mode = settings.vfx_mode.clone();
        }

        let mut paint = Paint::new(skia_safe::colors::WHITE, None);
        paint.set_anti_alias(settings.antialiasing);

        let character = self.cursor.character.clone();

        let font_width = match (self.cursor.double_width, &self.cursor.shape) {
            (true, CursorShape::Block) => font_width * 2.0,
            _ => font_width,
        };

        let font_dimensions: Point = (font_width, font_height).into();

        let in_insert_mode = matches!(current_mode, EditorMode::Insert);

        let center_destination = self.destination + font_dimensions * 0.5;
        let new_cursor = Some(self.cursor.shape.clone());

        if self.previous_cursor_shape != new_cursor {
            self.previous_cursor_shape = new_cursor.clone();
            self.set_cursor_shape(
                &new_cursor.unwrap(),
                self.cursor
                    .cell_percentage
                    .unwrap_or(DEFAULT_CELL_PERCENTAGE),
            );

            if let Some(vfx) = self.cursor_vfx.as_mut() {
                vfx.restart(center_destination);
            }
        }

        let mut animating = false;

        if !center_destination.is_zero() {
            for corner in self.corners.iter_mut() {
                let corner_animating = corner.update(
                    &settings,
                    font_dimensions,
                    center_destination,
                    dt,
                    !settings.animate_in_insert_mode && in_insert_mode,
                );

                animating |= corner_animating;
            }

            let vfx_animating = if let Some(vfx) = self.cursor_vfx.as_mut() {
                vfx.update(&settings, center_destination, (font_width, font_height), dt)
            } else {
                false
            };

            animating |= vfx_animating;
        }

        if animating {
            REDRAW_SCHEDULER.queue_next_frame();
        }

        if self.cursor.enabled && render {
            // Draw Background
            paint.set_color(self.cursor.background(&default_colors).to_color());

            // The cursor is made up of four points, so I create a path with each of the four
            // corners.
            let mut path = Path::new();

            path.move_to(self.corners[0].current_position);
            path.line_to(self.corners[1].current_position);
            path.line_to(self.corners[2].current_position);
            path.line_to(self.corners[3].current_position);
            path.close();

            canvas.draw_path(&path, &paint);

            // Draw foreground
            paint.set_color(self.cursor.foreground(&default_colors).to_color());

            canvas.save();
            canvas.clip_path(&path, None, Some(false));

            let y_adjustment = shaper.y_adjustment();
            let blobs = &shaper.shape_cached(&character, false, false);

            for blob in blobs.iter() {
                canvas.draw_text_blob(
                    &blob,
                    (self.destination.x, self.destination.y + y_adjustment),
                    &paint,
                );
            }

            canvas.restore();

            if let Some(vfx) = self.cursor_vfx.as_ref() {
                vfx.render(
                    &settings,
                    canvas,
                    &self.cursor,
                    &default_colors,
                    (font_width, font_height),
                );
            }
        }
    }
}<|MERGE_RESOLUTION|>--- conflicted
+++ resolved
@@ -21,11 +21,7 @@
 const STANDARD_CORNERS: &[(f32, f32); 4] = &[(-0.5, -0.5), (0.5, -0.5), (0.5, 0.5), (-0.5, 0.5)];
 
 #[derive(SettingGroup)]
-<<<<<<< HEAD
-#[setting_prefix = "keyboard"]
-=======
 #[setting_prefix = "cursor"]
->>>>>>> 7b6c0b2b
 #[derive(Clone)]
 pub struct CursorSettings {
     antialiasing: bool,
